{
	"name": "gutenberg",
	"version": "3.0.1",
	"private": true,
	"description": "A new WordPress editor experience",
	"repository": "git+https://github.com/WordPress/gutenberg.git",
	"author": "The WordPress Contributors",
	"license": "GPL-2.0-or-later",
	"keywords": [
		"WordPress",
		"editor"
	],
	"engines": {
		"node": ">=8.0.0",
		"npm": ">=6.0.0"
	},
	"dependencies": {
		"@wordpress/a11y": "1.0.6",
		"@wordpress/autop": "1.0.4",
		"@wordpress/dom-ready": "1.0.4",
		"@wordpress/hooks": "1.1.6",
		"@wordpress/i18n": "1.1.0",
		"@wordpress/is-shallow-equal": "1.0.2",
		"@wordpress/url": "1.1.0",
		"@wordpress/wordcount": "1.0.2",
		"classnames": "2.2.5",
		"clipboard": "1.7.1",
		"dom-react": "2.2.1",
		"dom-scroll-into-view": "1.2.1",
		"element-closest": "2.0.2",
		"equivalent-key-map": "0.2.0",
		"escape-string-regexp": "1.0.5",
		"eslint-plugin-wordpress": "git://github.com/WordPress-Coding-Standards/eslint-plugin-wordpress.git#1774343f6226052a46b081e01db3fca8793cc9f1",
		"hpq": "1.2.0",
		"jquery": "3.2.1",
		"js-beautify": "1.6.14",
		"lerna": "2.11.0",
		"lodash": "4.17.5",
		"memize": "1.0.5",
		"moment": "2.22.1",
		"moment-timezone": "0.5.16",
		"mousetrap": "1.6.2",
		"prop-types": "15.5.10",
		"querystringify": "1.0.0",
		"re-resizable": "4.4.8",
		"react": "16.3.2",
		"react-autosize-textarea": "3.0.2",
		"react-click-outside": "2.3.1",
		"react-color": "2.13.4",
		"react-datepicker": "1.4.1",
		"react-dom": "16.3.2",
		"redux": "3.7.2",
		"redux-multi": "0.1.12",
		"redux-optimist": "1.0.0",
		"refx": "3.0.0",
		"rememo": "3.0.0",
		"showdown": "1.8.6",
		"simple-html-tokenizer": "0.4.1",
		"tinycolor2": "1.4.1",
		"tinymce": "4.7.2",
		"uuid": "3.1.0"
	},
	"devDependencies": {
		"@wordpress/babel-plugin-makepot": "1.0.1",
		"@wordpress/babel-preset-default": "1.3.0",
		"@wordpress/browserslist-config": "2.1.4",
		"@wordpress/custom-templated-path-webpack-plugin": "1.0.2",
		"@wordpress/jest-preset-default": "1.0.6",
		"@wordpress/scripts": "1.2.0",
		"autoprefixer": "8.2.0",
		"babel-core": "6.26.0",
		"babel-eslint": "8.0.3",
		"babel-loader": "7.1.4",
		"babel-plugin-transform-async-generator-functions": "6.24.1",
		"check-node-version": "3.1.1",
		"codecov": "3.0.2",
		"concurrently": "3.5.0",
		"core-js": "2.5.3",
		"cross-env": "3.2.4",
		"deep-freeze": "0.0.1",
		"eslint": "4.16.0",
		"eslint-config-wordpress": "2.0.0",
		"eslint-plugin-jest": "21.5.0",
		"eslint-plugin-jsx-a11y": "6.0.2",
		"eslint-plugin-react": "7.7.0",
		"extract-text-webpack-plugin": "4.0.0-beta.0",
		"node-sass": "git://github.com/sass/node-sass.git#v4.7.0",
		"pegjs": "0.10.0",
		"pegjs-loader": "0.5.4",
		"phpegjs": "1.0.0-beta7",
		"postcss-color-function": "4.0.1",
		"postcss-loader": "2.1.3",
		"puppeteer": "1.2.0",
		"raw-loader": "0.5.1",
		"react-test-renderer": "16.3.2",
		"sass-loader": "6.0.7",
		"sprintf-js": "1.1.1",
		"style-loader": "0.20.3",
		"webpack": "4.8.3",
		"webpack-cli": "2.1.3",
		"webpack-livereload-plugin": "2.1.1",
		"webpack-rtl-plugin": "github:yoavf/webpack-rtl-plugin#develop"
	},
	"babel": {
		"presets": [
			"@wordpress/default"
		],
		"env": {
			"production": {
				"plugins": [
					[
						"@wordpress/babel-plugin-makepot",
						{
							"output": "languages/gutenberg.pot"
						}
					]
				]
			}
		}
	},
	"npmPackageJsonLintConfig": {
		"extends": "@wordpress/npm-package-json-lint-config",
		"rules": {
			"require-publishConfig": "error",
			"valid-values-author": [
				"error",
				[
					"The WordPress Contributors"
				]
			],
			"valid-values-publishConfig": [
				"error",
				[
					{
						"access": "public"
					}
				]
			]
		}
	},
	"scripts": {
		"prebuild": "npm run check-engines",
		"build:packages": "rimraf ./packages/*/build ./packages/*/build-module && node ./bin/packages/build.js",
		"build": "npm run build:packages && cross-env NODE_ENV=production webpack",
		"check-engines": "check-node-version --package",
		"ci": "concurrently \"npm run lint && npm run build\" \"npm run test-unit:coverage-ci\"",
		"predev": "npm run check-engines",
		"dev": "npm run build:packages && concurrently \"cross-env webpack --watch\" \"npm run dev:packages\"",
		"dev:packages": "node ./bin/packages/watch.js",
		"fixtures:clean": "rimraf \"core-blocks/test/fixtures/*.+(json|serialized.html)\"",
		"fixtures:server-registered": "docker-compose run -w /var/www/html/wp-content/plugins/gutenberg --rm wordpress ./bin/get-server-blocks.php > core-blocks/test/server-registered.json",
		"fixtures:generate": "npm run fixtures:server-registered && cross-env GENERATE_MISSING_FIXTURES=y npm run test-unit",
		"fixtures:regenerate": "npm run fixtures:clean && npm run fixtures:generate",
		"lint": "npm run lint-js && npm run lint-pkg-json",
		"lint-js": "eslint .",
		"lint-js:fix": "eslint . --fix",
		"lint-php": "docker-compose run --rm composer run-script lint",
		"lint-pkg-json": "wp-scripts lint-pkg-json ./packages",
		"package-plugin": "./bin/build-plugin-zip.sh",
		"postinstall": "lerna bootstrap --hoist && npm run build:packages",
		"pot-to-php": "./bin/pot-to-php.js",
		"publish:check": "lerna updated",
		"publish:dev": "lerna publish --npm-tag next",
		"publish:prod": "lerna publish",
		"test": "npm run lint && npm run test-unit",
		"test-e2e": "wp-scripts test-unit-js --config test/e2e/jest.config.json",
		"test-e2e:watch": "npm run test-e2e -- --watch",
		"test-php": "npm run lint-php && npm run test-unit-php",
		"test-unit": "wp-scripts test-unit-js --config test/unit/jest.config.json",
		"test-unit:coverage": "npm run test-unit -- --coverage",
		"test-unit:coverage-ci": "npm run test-unit -- --coverage --maxWorkers 1 && codecov",
		"test-unit:watch": "npm run test-unit -- --watch",
<<<<<<< HEAD
		"test-e2e": "wp-scripts test-unit-js --config test/e2e/jest.config.json",
		"test-e2e:watch": "npm run test-e2e -- --watch",
		"build-package:watch": "NODE_ENV=production webpack --config gutenberg-package/webpack.config.js --watch",
		"build-package": "NODE_ENV=production webpack --config gutenberg-package/webpack.config.js",
		"prepublish": "npm run lint:fix && npm run build-package"
=======
		"test-unit-php": "docker-compose run --rm wordpress_phpunit phpunit",
		"test-unit-php-multisite": "docker-compose run -e WP_MULTISITE=1 --rm wordpress_phpunit phpunit"
>>>>>>> e86d7b64
	}
}<|MERGE_RESOLUTION|>--- conflicted
+++ resolved
@@ -170,15 +170,10 @@
 		"test-unit:coverage": "npm run test-unit -- --coverage",
 		"test-unit:coverage-ci": "npm run test-unit -- --coverage --maxWorkers 1 && codecov",
 		"test-unit:watch": "npm run test-unit -- --watch",
-<<<<<<< HEAD
-		"test-e2e": "wp-scripts test-unit-js --config test/e2e/jest.config.json",
-		"test-e2e:watch": "npm run test-e2e -- --watch",
+		"test-unit-php": "docker-compose run --rm wordpress_phpunit phpunit",
+		"test-unit-php-multisite": "docker-compose run -e WP_MULTISITE=1 --rm wordpress_phpunit phpunit",
 		"build-package:watch": "NODE_ENV=production webpack --config gutenberg-package/webpack.config.js --watch",
 		"build-package": "NODE_ENV=production webpack --config gutenberg-package/webpack.config.js",
 		"prepublish": "npm run lint:fix && npm run build-package"
-=======
-		"test-unit-php": "docker-compose run --rm wordpress_phpunit phpunit",
-		"test-unit-php-multisite": "docker-compose run -e WP_MULTISITE=1 --rm wordpress_phpunit phpunit"
->>>>>>> e86d7b64
 	}
 }