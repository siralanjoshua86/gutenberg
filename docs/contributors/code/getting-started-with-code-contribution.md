# Getting Started With Code Contribution

The following guide is for setting up your local environment to contribute to the Gutenberg project. There is significant overlap between an environment to contribute and an environment used to extend the WordPress block editor. You can review the [Development Environment tutorial](/docs/getting-started/devenv/README.md) for additional setup information.

## Prerequisites

-   Node.js
    Gutenberg is a JavaScript project and requires [Node.js](https://nodejs.org/). The project is built using Node.js v14, and npm v6. See the [LTS release schedule](https://github.com/nodejs/Release#release-schedule) for details.

We recommend using the [Node Version Manager](https://github.com/nvm-sh/nvm) (nvm) since it is the easiest way to install and manage node for macOS, Linux, and Windows 10 using WSL2. See [our Development Tools guide](/docs/getting-started/devenv/README.md#development-tools) or the Nodejs site for additional installation instructions.

-   Git
    Gutenberg is using git for source control. Make sure you have an updated version of git installed on your computer, as well as a GitHub account. You can read the [Git Workflow](/docs/contributors/code/git-workflow.md) to learn more about using git and GitHub with Gutenberg

-   [Recommended] Docker Desktop
    We recommend using the [wp-env package](/packages/env/README.md) for setting WordPress environment locally. You'll need to install Docker to use `wp-env`. See the [Development Environment tutorial for additional details](/docs/getting-started/devenv/README.md).
    > Note: To install Docker on Windows 10 Home Edition, follow the [install instructions from Docker for Windows with WSL2](https://docs.docker.com/docker-for-windows/wsl/).

As an alternative to Docker setup, you can use [Local](https://localwp.com/), [WampServer](http://www.wampserver.com/en/), or [MAMP](https://www.mamp.info/), or even use a remote server.

## Getting the Gutenberg code

Fork the Gutenberg repository, clone it to your computer and add the WordPress repository as upstream.

```bash
$ git clone https://github.com/YOUR_GITHUB_USERNAME/gutenberg.git
$ cd gutenberg
$ git remote add upstream https://github.com/WordPress/gutenberg.git
```

## Building Gutenberg as a plugin

Install the Gutenberg dependencies and build your code in development mode:

```bash
npm install
npm run dev
```

> Note: The install scripts require [Python](https://www.python.org/) to be installed and in the path of the local system. This might be installed by default for your operating system, or require downloading and installing.

There are two ways to build your code. While developing, you probably will want to use `npm run dev` to run continuous builds automatically as source files change. The dev build also includes additional warnings and errors to help troubleshoot while developing. Once you are happy with your changes, you can run `npm run build` to create optimized production build.

Once built, Gutenberg is ready to be used as a WordPress plugin!

## Local WordPress Environment

To test a WordPress plugin, you need to have WordPress itself installed. If you already have a WordPress environment setup, use the above Gutenberg build as a standard WordPress plugin by putting the gutenberg directory in your wp-content/plugins/ directory.

If you do not have a local WordPress environment setup, follow the steps in the rest of this section to create one.

### Using Docker and wp-env

The [wp-env package](/packages/env/README.md) was developed with the Gutenberg project as a quick way to create a standard WordPress environment using Docker. It is also published as the `@wordpress/env` npm package.

By default, `wp-env` can run in a plugin directory to create and run a WordPress environment, mounting and activating the plugin automatically. You can also configure `wp-env` to use existing installs, multiple plugins, or themes. See the [wp-env package](/packages/env/README.md#wp-envjson) for complete documentation.

Make sure Docker is running, and start `wp-env` from within the gutenberg directory:

```bash
npm run wp-env start
```

This script will create a Docker instance behind the scenes with the latest WordPress Docker image, and then will map the Gutenberg plugin code from your local copy to the environment as a Docker volume. This way, any changes you make to the code locally are reflected immediately in the WordPress instance.

> Note: `npm run` will use the `wp-env` / `WordPress`?? version specified within the Gutenberg project, making sure you are running the latest wp-env version.

To stop the running environment:

```bash
npm run wp-env stop
```

If everyting went well, you should see the following message in your terminal:

```bash
WordPress development site started at http://localhost:8888/
WordPress test site started at http://localhost:8889/
MySQL is listening on port 51220

 ✔ Done! (in 261s 898ms)
```

And if you open Docker dashboard by rightclicking the icon in the menu bar(on Mac) or system tray (on Linux and Windows) and selecting 'Dashboard', you will see that the script has downloaded some Docker Images, and is running a Docker Container with fully functional WordPress installation:
![Screenshot of the WordPress Docker Container Running](https://cldup.com/mt9cKES-YZ.png)
![Screenshot of the Downloaded Docker Images for WordPress Development Environment](https://cldup.com/bNpgaRSkcG.png)

To destroy the install completely:

```bash
npm run wp-env destroy
```

Explore the [package documentation](/packages/env/README.md) for additional commands.

#### Accessing the Local WordPress Install

The WordPress installation should now be available at `http://localhost:8888`

You can access the Dashboard at: `http://localhost:8888/wp-admin/` using **Username**: `admin`, **Password**: `password`. You'll notice the Gutenberg plugin installed and activated, this is your local build.

#### Accessing the MySQL Database

To access the MySQL database on the `wp-env` instance you will first need the connection details. To do this:

1. In a terminal, navigate to your local Gutenberg repo.
2. Run `npm run wp-env start` - various information about the `wp-env` environment should be logged into the terminal.
3. In the output from step 2, look for information about the _MySQL_ port:
   For example:

> MySQL is listening on port {MYSQL_PORT_NUMBER}

4. Copy / make a note of this port number (note this will change each time `wp-env` restarts).
5. You can now connect to the MySQL instance using the following details (being sure to replace `{MYSQL_PORT_NUMBER}` with the port number from step three):

```
Host: 127.0.0.1
Username: root
Password: password
Database: wordpress
Port: {MYSQL_PORT_NUMBER}
```

**Please note**: the MySQL port number will change each time `wp-env` restarts. If you find you can no longer access your database, simply repeat the steps above to find the new port number and restore your connection.

**Tip**: [Sequel Ace](https://sequel-ace.com/) is a useful GUI tool for accessing a MySQL database. Other tools are available and documented in this [article on accessing the WordPress database](https://wordpress.org/support/article/creating-database-for-wordpress/).

#### Troubleshooting

If you run into an issue, check the [troubleshooting section in `wp-env` documentation](/packages/env/README.md#troubleshooting-common-problems).

### Using Local or MAMP

As an alternative to Docker and `wp-env`, you can also use [Local](https://localwp.com/), [WampServer](http://www.wampserver.com/en/), or [MAMP](https://www.mamp.info/) to run a local WordPress environment. To do so clone and install Gutenberg as a regular plugin in your installation by creating a symlink or copying the directory to the proper `wp-content/plugins` directory.

You will also need some extra configuration to be able to run the e2e tests.

Change the current directory to the plugins folder and symlink all e2e test plugins:

```bash
ln -s gutenberg/packages/e2e-tests/plugins/* .
```

You'll need to run this again if new plugins are added. To run e2e tests:

```bash
<<<<<<< HEAD
WP_BASE_URL=http://localhost:8888/gutenberg npm run test:e2e
=======
WP_BASE_URL=http://localhost:8888/gutenberg/ npm run test-e2e
>>>>>>> 875a2048
```

#### Caching of PHP files

You'll need to disable OPCache in order to correctly work on PHP files. To fix:

-   Go to **MAMP > Preferences > PHP**
-   Under **Cache**, select **off**
-   Confirm with **OK**

#### Incoming connections

By default, the web server (Apache) launched by MAMP will listen to all incoming connections, not just local ones. This means that anyone on the same local network (and, in certain cases, anyone on the Internet) can access your web server. This may be intentional and useful for testing sites on other devices, but most often this can be a privacy or security issue. Keep this in mind and don't store sensitive information in this server.

While it is possible to fix this, you should fix it at your own risk, since it breaks MAMP's ability to parse web server configurations and, as a result, makes MAMP think that Apache is listening to the wrong port. Consider switching away from MAMP. Otherwise, you can use the following:

-   Edit `/Applications/MAMP/conf/apache/httpd.conf`
-   Change `Listen 8888` to `Listen 127.0.0.1:8888`

#### Linking to other directories

You may like to create links in your `plugins` and `themes` directories to other folders, e.g.

-   wp-content/plugins/gutenberg -> ~/projects/gutenberg
-   wp-content/themes/twentytwenty -> ~/projects/twentytwenty

If so, you need to instruct Apache to allow following such links:

-   Open or start a new file at `/Applications/MAMP/htdocs/.htaccess`
-   Add the following line: `Options +SymLinksIfOwnerMatch`

#### Using WP-CLI

Tools like MAMP tend to configure MySQL to use ports other than the default 3306, often preferring 8889. This may throw off WP-CLI, which will fail after trying to connect to the database. To remedy this, edit `wp-config.php` and change the `DB_HOST` constant from `define( 'DB_HOST', 'localhost' )` to `define( 'DB_HOST', '127.0.0.1:8889' )`.

### On A Remote Server

You can use a remote server in development by building locally and then uploading the built files as a plugin to the remote server.

To build: open a terminal (or if on Windows, a command prompt) and navigate to the repository you cloned. Now type `npm ci` to get the dependencies all set up. Once that finishes, you can type `npm run build`.

After building the cloned gutenberg directory contains the complete plugin, you can upload the entire repository to your `wp-content/plugins` directory and activate the plugin from the WordPress admin.

Another way to upload after building is to run `npm run build:plugin-zip` to create a plugin zip file — this requires `bash` and `php` to run. The script creates `gutenberg.zip` that you can use to install Gutenberg through the WordPress admin.

## Storybook

> Storybook is an open source tool for developing UI components in isolation for React, React Native and more. It makes building stunning UIs organized and efficient.

The Gutenberg repository also includes [Storybook](https://storybook.js.org/) integration that allows testing and developing in a WordPress-agnostic context. This is very helpful for developing reusable components and trying generic JavaScript modules without any backend dependency.

You can launch Storybook by running `npm run storybook:dev` locally. It will open in your browser automatically.

You can also test Storybook for the current `trunk` branch on GitHub Pages: [https://wordpress.github.io/gutenberg/](https://wordpress.github.io/gutenberg/)

## Developer Tools

We recommend configuring your editor to automatically check for syntax and lint errors. This will help you save time as you develop by automatically fixing minor formatting issues. Here are some directions for setting up Visual Studio Code, a popular editor used by many of the core developers, these tools are also available for other editors.

### EditorConfig

[EditorConfig](https://editorconfig.org/) defines a standard configuration for setting up your editor, for example using tabs instead of spaces. You should install the [EditorConfig for VS Code](https://marketplace.visualstudio.com/items?itemName=editorconfig.editorconfig) extension and it will automatically configure your editor to match the rules defined in [.editorconfig](https://github.com/WordPress/gutenberg/blob/HEAD/.editorconfig).

### ESLint

[ESLint](https://eslint.org/) statically analyzes the code to find problems. The lint rules are integrated in the continuous integration process and must pass to be able to commit. You should install the [ESLint Extension](https://marketplace.visualstudio.com/items?itemName=dbaeumer.vscode-eslint) for Visual Studio Code, see eslint docs for [more editor integrations](https://eslint.org/docs/user-guide/integrations).

With the extension installed, ESLint will use the [.eslintrc.js](https://github.com/WordPress/gutenberg/blob/HEAD/.eslintrc.js) file in the root of the Gutenberg repository for formatting rules. It will highlight issues as you develop, you can also set the following preference to fix lint rules on save.

```json
    "editor.codeActionsOnSave": {
        "source.fixAll.eslint": true
    },
```

### Prettier

[Prettier](https://prettier.io/) is a tool that allows you to define an opinionated format, and automate fixing the code to match that format. Prettier and ESlint are similar, Prettier is more about formatting and style, while ESlint is for detecting coding errors.

To use Prettier with Visual Studio Code, you should install the [Prettier - Code formatter extension](https://marketplace.visualstudio.com/items?itemName=esbenp.prettier-vscode). You can then configure it to be the default formatter and to automatically fix issues on save, by adding the following to your settings. **_Note_: depending on where you are viewing this document, the brackets may show as double, the proper format is just a single bracket.**

```json
"[[javascript]]": {
    "editor.defaultFormatter": "esbenp.prettier-vscode",
    "editor.formatOnSave": true
},
"[[markdown]]": {
    "editor.defaultFormatter": "esbenp.prettier-vscode",
    "editor.formatOnSave": true
},
```

This will use the `.prettierrc.js` file included in the root of the Gutenberg repository. The config is included from the [@wordpress/prettier-config](/packages/prettier-config/README.md) package.

If you only want to use this configuration with the Gutenberg project, create a directory called .vscode at the top-level of Gutenberg, and place your settings in a settings.json there. Visual Studio Code refers to this as Workplace Settings, and only apply to the project.

For other editors, see [Prettier's Editor Integration docs](https://prettier.io/docs/en/editors.html)

### TypeScript

**TypeScript** is a typed superset of JavaScript language. The Gutenberg project uses TypeScript via JSDoc to [type check JavaScript files](https://www.typescriptlang.org/docs/handbook/type-checking-javascript-files.html). If you use Visual Studio Code, TypeScript support is built-in, otherwise see [TypeScript Editor Support](https://github.com/Microsoft/TypeScript/wiki/TypeScript-Editor-Support) for editor integrations.<|MERGE_RESOLUTION|>--- conflicted
+++ resolved
@@ -144,11 +144,7 @@
 You'll need to run this again if new plugins are added. To run e2e tests:
 
 ```bash
-<<<<<<< HEAD
-WP_BASE_URL=http://localhost:8888/gutenberg npm run test:e2e
-=======
-WP_BASE_URL=http://localhost:8888/gutenberg/ npm run test-e2e
->>>>>>> 875a2048
+WP_BASE_URL=http://localhost:8888/gutenberg/ npm run test:e2e
 ```
 
 #### Caching of PHP files
