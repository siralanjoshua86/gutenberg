/**
 * @format
 * @flow
 */

import { find, findIndex, reduce } from 'lodash';

import ActionTypes from '../actions/ActionTypes';
import type { StateType } from '../';
import type { BlockActionType } from '../actions';
import { parse } from '@wordpress/blocks';

function findBlock( blocks, clientId: string ) {
	return find( blocks, ( obj ) => {
		return obj.clientId === clientId;
	} );
}

function findBlockIndex( blocks, clientId: string ) {
	return findIndex( blocks, ( obj ) => {
		return obj.clientId === clientId;
	} );
}

/*
 * insert block into blocks[], below / after block having clientIdAbove
*/
function insertBlock( blocks, block, clientIdAbove ) {
	// TODO we need to set focused: true and search for the currently focused block and
	// set that one to `focused: false`.
	blocks.splice( findBlockIndex( blocks, clientIdAbove ) + 1, 0, block );
}

export const reducer = (
	state: StateType = { blocks: [], refresh: false },
	action: BlockActionType
) => {
	const blocks = [ ...state.blocks ];
	switch ( action.type ) {
		case ActionTypes.BLOCK.UPDATE_ATTRIBUTES: {
			const block = findBlock( blocks, action.clientId );

			// Ignore updates if block isn't known
			if ( ! block ) {
				return state;
			}

			// Consider as updates only changed values
			const nextAttributes = reduce(
				action.attributes,
				( result, value, key ) => {
					if ( value !== result[ key ] ) {
						// Avoid mutating original block by creating shallow clone
						if ( result === findBlock( blocks, action.clientId ).attributes ) {
							result = { ...result };
						}

						result[ key ] = value;
					}

					return result;
				},
				findBlock( blocks, action.clientId ).attributes
			);

			// Skip update if nothing has been changed. The reference will
			// match the original block if `reduce` had no changed values.
			if ( nextAttributes === findBlock( blocks, action.clientId ).attributes ) {
				return state;
			}

			// Otherwise merge attributes into state
			const index = findBlockIndex( blocks, action.clientId );
			blocks[ index ] = {
				...block,
				attributes: nextAttributes,
			};

			return { blocks: blocks, refresh: ! state.refresh };
		}
		case ActionTypes.BLOCK.FOCUS: {
			const destBlock = findBlock( blocks, action.clientId );
			const destBlockState = destBlock.focused;

			// Deselect all blocks
			for ( const block of blocks ) {
				block.focused = false;
			}

			// Select or deselect pressed block
			destBlock.focused = ! destBlockState;
			return { blocks: blocks, refresh: ! state.refresh };
		}
		case ActionTypes.BLOCK.MOVE_UP: {
			if ( blocks[ 0 ].clientId === action.clientId ) {
				return state;
			}

			const index = findBlockIndex( blocks, action.clientId );
			const tmp = blocks[ index ];
			blocks[ index ] = blocks[ index - 1 ];
			blocks[ index - 1 ] = tmp;
			return { blocks: blocks, refresh: ! state.refresh };
		}
		case ActionTypes.BLOCK.MOVE_DOWN: {
			if ( blocks[ blocks.length - 1 ].clientId === action.clientId ) {
				return state;
			}

			const index = findBlockIndex( blocks, action.clientId );
			const tmp = blocks[ index ];
			blocks[ index ] = blocks[ index + 1 ];
			blocks[ index + 1 ] = tmp;
			return { blocks: blocks, refresh: ! state.refresh };
		}
		case ActionTypes.BLOCK.DELETE: {
			const index = findBlockIndex( blocks, action.clientId );
			blocks.splice( index, 1 );
			return { blocks: blocks, refresh: ! state.refresh };
		}
<<<<<<< HEAD
		case ActionTypes.BLOCK.CREATE: {
			// TODO we need to set focused: true and search for the currently focused block and
			// set that one to `focused: false`.
			insertBlock( blocks, action.block, action.clientIdAbove );
			return { blocks: blocks, refresh: ! state.refresh };
=======
		case ActionTypes.BLOCK.PARSE: {
			const parsed = parse( action.html );
			return { blocks: parsed, refresh: ! state.refresh, fullparse: true };
>>>>>>> 2436754a
		}
		default:
			return state;
	}
};<|MERGE_RESOLUTION|>--- conflicted
+++ resolved
@@ -118,17 +118,15 @@
 			blocks.splice( index, 1 );
 			return { blocks: blocks, refresh: ! state.refresh };
 		}
-<<<<<<< HEAD
 		case ActionTypes.BLOCK.CREATE: {
 			// TODO we need to set focused: true and search for the currently focused block and
 			// set that one to `focused: false`.
 			insertBlock( blocks, action.block, action.clientIdAbove );
 			return { blocks: blocks, refresh: ! state.refresh };
-=======
+		}
 		case ActionTypes.BLOCK.PARSE: {
 			const parsed = parse( action.html );
 			return { blocks: parsed, refresh: ! state.refresh, fullparse: true };
->>>>>>> 2436754a
 		}
 		default:
 			return state;
