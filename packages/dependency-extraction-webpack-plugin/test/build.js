/**
 * External dependencies
 */
const fs = require( 'fs' );
const glob = require( 'glob' ).sync;
const mkdirp = require( 'mkdirp' ).sync;
const path = require( 'path' );
const rimraf = require( 'rimraf' ).sync;
const webpack = require( 'webpack' );

const fixturesPath = path.join( __dirname, 'fixtures' );
const configFixtures = fs.readdirSync( fixturesPath ).sort();

afterAll( () => rimraf( path.join( __dirname, 'build' ) ) );

describe.each( configFixtures )( 'Webpack `%s`', ( configCase ) => {
	const testDirectory = path.join( fixturesPath, configCase );
	const outputDirectory = path.join( __dirname, 'build', configCase );

	beforeEach( () => {
		rimraf( outputDirectory );
		mkdirp( outputDirectory );
	} );

	// This afterEach is necessary to prevent watched tests from retriggering on every run.
	afterEach( () => rimraf( outputDirectory ) );

	test( 'should produce expected output', () =>
		new Promise( ( resolve ) => {
			const options = Object.assign(
				{
					context: testDirectory,
					entry: './index.js',
					mode: 'production',
					optimization: {
						minimize: false,
						namedChunks: true,
						namedModules: true,
					},
					output: {},
				},
				require( path.join( testDirectory, 'webpack.config.js' ) )
			);
			options.output.path = outputDirectory;

			webpack( options, ( err, stats ) => {
				expect( err ).toBeNull();

				const assetFiles = glob(
<<<<<<< HEAD
					`${ outputDirectory }/*.asset.@(json|php)`
				);
				const expectedLength =
					typeof options.entry === 'object'
						? Object.keys( options.entry ).length
						: 1;
=======
					`${ outputDirectory }/+(*.asset|assets).@(json|php)`
				);
				const hasCombinedAssets = ( options.plugins || [] ).some(
					( plugin ) => !! ( plugin.options || {} ).combineAssets
				);
				const entrypointCount =
					typeof options.entry === 'object'
						? Object.keys( options.entry ).length
						: 1;
				const expectedLength = hasCombinedAssets ? 1 : entrypointCount;
>>>>>>> 251bab45
				expect( assetFiles ).toHaveLength( expectedLength );

				// Asset files should match.
				assetFiles.forEach( ( assetFile ) => {
					expect(
						fs.readFileSync( assetFile, 'utf-8' )
					).toMatchSnapshot( 'Asset file should match snapshot' );
				} );

				// Webpack stats external modules should match.
				const externalModules = stats.compilation.modules
					.filter( ( { external } ) => external )
					.sort()
					.map( ( module ) => ( {
						externalType: module.externalType,
						request: module.request,
						userRequest: module.userRequest,
					} ) );
				expect( externalModules ).toMatchSnapshot(
					'External modules should match snapshot'
				);

				resolve();
			} );
		} ) );
} );<|MERGE_RESOLUTION|>--- conflicted
+++ resolved
@@ -47,14 +47,6 @@
 				expect( err ).toBeNull();
 
 				const assetFiles = glob(
-<<<<<<< HEAD
-					`${ outputDirectory }/*.asset.@(json|php)`
-				);
-				const expectedLength =
-					typeof options.entry === 'object'
-						? Object.keys( options.entry ).length
-						: 1;
-=======
 					`${ outputDirectory }/+(*.asset|assets).@(json|php)`
 				);
 				const hasCombinedAssets = ( options.plugins || [] ).some(
@@ -65,7 +57,6 @@
 						? Object.keys( options.entry ).length
 						: 1;
 				const expectedLength = hasCombinedAssets ? 1 : entrypointCount;
->>>>>>> 251bab45
 				expect( assetFiles ).toHaveLength( expectedLength );
 
 				// Asset files should match.
