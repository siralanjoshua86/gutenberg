--- conflicted
+++ resolved
@@ -43,26 +43,7 @@
 }
 
 .block-editor-warning__secondary {
-<<<<<<< HEAD
-	margin: 5px 0 0 -4px;
-	height: $block-controls-height;
-
-	// the padding and margin of the more menu is intentionally non-standard
-	.components-button.has-icon {
-		width: auto;
-		padding: 0 2px;
-	}
-
-	@include break-small() {
-		margin-left: 4px;
-
-		.components-button.has-icon {
-			padding: 0 4px;
-		}
-	}
-=======
 	margin: auto 0 auto $grid-unit-10;
->>>>>>> 251bab45
 
 	.components-button svg {
 		transform: rotate(90deg);
