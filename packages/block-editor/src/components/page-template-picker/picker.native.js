/**
 * WordPress dependencies
 */
import { useState } from '@wordpress/element';
import { logUserEvent, userEvents } from '@wordpress/react-native-bridge';
import { useDispatch, useSelect } from '@wordpress/data';

/**
<<<<<<< HEAD
=======
 * Internal dependencies
 */
import Tooltip from './tooltip';

/**
 * External dependencies
 */
import {
	logUserEvent,
	userEvents,
	requestStarterPageTemplatesTooltipShown,
	setStarterPageTemplatesTooltipShown,
} from 'react-native-gutenberg-bridge';
import { Animated, Dimensions, Keyboard } from 'react-native';

/**
>>>>>>> bd46c6f3
 * Internal dependencies
 */
import Button from './button';
import Container from './container';
import getDefaultTemplates from './default-templates';
import Preview from './preview';

const __experimentalPageTemplatePicker = ( {
	templates = getDefaultTemplates(),
} ) => {
	const { editPost } = useDispatch( 'core/editor' );
	const { title } = useSelect( ( select ) => {
		const { getEditedPostAttribute } = select( 'core/editor' );

		return {
			title: getEditedPostAttribute( 'title' ),
		};
	} );

	const [ templatePreview, setTemplatePreview ] = useState();
<<<<<<< HEAD
=======
	const [ pickerVisible, setPickerVisible ] = useState( visible );
	const [ tooltipVisible, setTooltipVisible ] = useState( false );
	const contentOpacity = useRef( new Animated.Value( 0 ) ).current;

	useEffect( () => {
		if ( shouldShowPicker() && visible && ! pickerVisible ) {
			setPickerVisible( true );
		}

		startPickerAnimation( visible );
		shouldShowTooltip();

		Keyboard.addListener( 'keyboardDidShow', onKeyboardDidShow );
		Keyboard.addListener( 'keyboardDidHide', onKeyboardDidHide );

		return () => {
			Keyboard.removeListener( 'keyboardDidShow', onKeyboardDidShow );
			Keyboard.removeListener( 'keyboardDidHide', onKeyboardDidHide );
		};
	}, [ visible ] );

	useEffect( () => {
		if ( tooltipVisible && templatePreview ) {
			setTooltipVisible( false );
		}
	}, [ templatePreview ] );

	const onKeyboardDidShow = () => {
		if ( visible ) {
			startPickerAnimation( shouldShowPicker() );
		}
	};

	const onKeyboardDidHide = () => {
		if ( visible ) {
			setPickerVisible( true );
			startPickerAnimation( true );
		}
	};

	const shouldShowPicker = () => {
		// On smaller devices on landscape we hide the picker
		// so it doesn't overlap with the editor's content
		const windowHeight = Dimensions.get( 'window' ).height;
		return PICKER_HEIGHT_OFFSET < windowHeight / 3;
	};
>>>>>>> bd46c6f3

	const shouldShowTooltip = () => {
		requestStarterPageTemplatesTooltipShown( ( tooltipShown ) => {
			if ( ! tooltipShown ) {
				setTooltipVisible( true );
				setStarterPageTemplatesTooltipShown( true );
			}
		} );
	};

	const onApply = () => {
		editPost( {
			title: title || templatePreview.name,
			blocks: templatePreview.blocks,
		} );
		logUserEvent( userEvents.editorSessionTemplateApply, {
			template: templatePreview.key,
		} );
		setTemplatePreview( undefined );
	};

<<<<<<< HEAD
	return (
		<>
=======
	const onTooltipHidden = () => {
		setTooltipVisible( false );
	};

	const startPickerAnimation = ( isVisible ) => {
		Animated.timing( contentOpacity, {
			toValue: isVisible ? 1 : 0,
			duration: 300,
			useNativeDriver: true,
		} ).start( () => {
			if ( ! isVisible ) {
				setPickerVisible( isVisible );
			}
		} );
	};

	if ( ! pickerVisible ) {
		return null;
	}

	return (
		<Animated.View style={ [ { opacity: contentOpacity } ] }>
			{ tooltipVisible && (
				<Tooltip onTooltipHidden={ onTooltipHidden } />
			) }
>>>>>>> bd46c6f3
			<Container>
				{ templates.map( ( template ) => (
					<Button
						key={ template.key }
						icon={ template.icon }
						label={ template.name }
						onPress={ () => {
							logUserEvent(
								userEvents.editorSessionTemplatePreview,
								{
									template: template.key,
								}
							);
							setTemplatePreview( template );
						} }
					/>
				) ) }
			</Container>
			<Preview
				template={ templatePreview }
				onDismiss={ () => setTemplatePreview( undefined ) }
				onApply={ onApply }
			/>
		</>
	);
};

export default __experimentalPageTemplatePicker;<|MERGE_RESOLUTION|>--- conflicted
+++ resolved
@@ -1,13 +1,10 @@
 /**
  * WordPress dependencies
  */
-import { useState } from '@wordpress/element';
-import { logUserEvent, userEvents } from '@wordpress/react-native-bridge';
+import { useState, useEffect, useRef } from '@wordpress/element';
 import { useDispatch, useSelect } from '@wordpress/data';
 
 /**
-<<<<<<< HEAD
-=======
  * Internal dependencies
  */
 import Tooltip from './tooltip';
@@ -20,11 +17,10 @@
 	userEvents,
 	requestStarterPageTemplatesTooltipShown,
 	setStarterPageTemplatesTooltipShown,
-} from 'react-native-gutenberg-bridge';
+} from '@wordpress/react-native-bridge';
 import { Animated, Dimensions, Keyboard } from 'react-native';
 
 /**
->>>>>>> bd46c6f3
  * Internal dependencies
  */
 import Button from './button';
@@ -32,8 +28,12 @@
 import getDefaultTemplates from './default-templates';
 import Preview from './preview';
 
+// Used to hide the picker if there's no enough space in the window
+const PICKER_HEIGHT_OFFSET = 150;
+
 const __experimentalPageTemplatePicker = ( {
 	templates = getDefaultTemplates(),
+	visible,
 } ) => {
 	const { editPost } = useDispatch( 'core/editor' );
 	const { title } = useSelect( ( select ) => {
@@ -45,8 +45,6 @@
 	} );
 
 	const [ templatePreview, setTemplatePreview ] = useState();
-<<<<<<< HEAD
-=======
 	const [ pickerVisible, setPickerVisible ] = useState( visible );
 	const [ tooltipVisible, setTooltipVisible ] = useState( false );
 	const contentOpacity = useRef( new Animated.Value( 0 ) ).current;
@@ -93,7 +91,6 @@
 		const windowHeight = Dimensions.get( 'window' ).height;
 		return PICKER_HEIGHT_OFFSET < windowHeight / 3;
 	};
->>>>>>> bd46c6f3
 
 	const shouldShowTooltip = () => {
 		requestStarterPageTemplatesTooltipShown( ( tooltipShown ) => {
@@ -115,10 +112,6 @@
 		setTemplatePreview( undefined );
 	};
 
-<<<<<<< HEAD
-	return (
-		<>
-=======
 	const onTooltipHidden = () => {
 		setTooltipVisible( false );
 	};
@@ -144,7 +137,6 @@
 			{ tooltipVisible && (
 				<Tooltip onTooltipHidden={ onTooltipHidden } />
 			) }
->>>>>>> bd46c6f3
 			<Container>
 				{ templates.map( ( template ) => (
 					<Button
@@ -168,7 +160,7 @@
 				onDismiss={ () => setTemplatePreview( undefined ) }
 				onApply={ onApply }
 			/>
-		</>
+		</Animated.View>
 	);
 };
 
