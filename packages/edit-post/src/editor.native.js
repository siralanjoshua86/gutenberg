/**
 * External dependencies
 */
import memize from 'memize';
import { size, map, without } from 'lodash';
<<<<<<< HEAD
=======
import { subscribeSetFocusOnTitle } from 'react-native-gutenberg-bridge';
import { I18nManager } from 'react-native';
>>>>>>> cb284494

/**
 * WordPress dependencies
 */
import { Component } from '@wordpress/element';
import { EditorProvider } from '@wordpress/editor';
import { parse, serialize } from '@wordpress/blocks';
import { withDispatch, withSelect } from '@wordpress/data';
import { compose } from '@wordpress/compose';
import { SlotFillProvider } from '@wordpress/components';
import { subscribeSetFocusOnTitle } from '@wordpress/react-native-bridge';

/**
 * Internal dependencies
 */
import Layout from './components/layout';

class Editor extends Component {
	constructor( props ) {
		super( ...arguments );

		if ( props.initialHtmlModeEnabled && props.mode === 'visual' ) {
			// enable html mode if the initial mode the parent wants it but we're not already in it
			this.props.switchEditorMode( 'text' );
		}

		this.getEditorSettings = memize( this.getEditorSettings, {
			maxSize: 1,
		} );

		this.setTitleRef = this.setTitleRef.bind( this );
	}

	getEditorSettings(
		settings,
		hasFixedToolbar,
		focusMode,
		hiddenBlockTypes,
		blockTypes
	) {
		settings = {
			...settings,
			isRTL: I18nManager.isRTL,
			hasFixedToolbar,
			focusMode,
		};

		// Omit hidden block types if exists and non-empty.
		if ( size( hiddenBlockTypes ) > 0 ) {
			// Defer to passed setting for `allowedBlockTypes` if provided as
			// anything other than `true` (where `true` is equivalent to allow
			// all block types).
			const defaultAllowedBlockTypes =
				true === settings.allowedBlockTypes
					? map( blockTypes, 'name' )
					: settings.allowedBlockTypes || [];

			settings.allowedBlockTypes = without(
				defaultAllowedBlockTypes,
				...hiddenBlockTypes
			);
		}

		return settings;
	}

	componentDidMount() {
		this.subscriptionParentSetFocusOnTitle = subscribeSetFocusOnTitle(
			() => {
				if ( this.postTitleRef ) {
					this.postTitleRef.focus();
				}
			}
		);
	}

	componentWillUnmount() {
		if ( this.subscriptionParentSetFocusOnTitle ) {
			this.subscriptionParentSetFocusOnTitle.remove();
		}
	}

	setTitleRef( titleRef ) {
		this.postTitleRef = titleRef;
	}

	render() {
		const {
			settings,
			hasFixedToolbar,
			focusMode,
			initialEdits,
			hiddenBlockTypes,
			blockTypes,
			post,
			postType,
			...props
		} = this.props;

		const editorSettings = this.getEditorSettings(
			settings,
			hasFixedToolbar,
			focusMode,
			hiddenBlockTypes,
			blockTypes
		);

		const normalizedPost = post || {
			id: 1,
			title: {
				raw: props.initialTitle,
			},
			content: {
				// make sure the post content is in sync with gutenberg store
				// to avoid marking the post as modified when simply loaded
				// For now, let's assume: serialize( parse( html ) ) !== html
				raw: serialize( parse( props.initialHtml || '' ) ),
			},
			type: postType,
			status: 'draft',
			meta: [],
		};

		return (
			<SlotFillProvider>
				<EditorProvider
					settings={ editorSettings }
					post={ normalizedPost }
					initialEdits={ initialEdits }
					useSubRegistry={ false }
					{ ...props }
				>
					<Layout setTitleRef={ this.setTitleRef } />
				</EditorProvider>
			</SlotFillProvider>
		);
	}
}

export default compose( [
	withSelect( ( select ) => {
		const {
			isFeatureActive,
			getEditorMode,
			getPreference,
			__experimentalGetPreviewDeviceType,
		} = select( 'core/edit-post' );
		const { getBlockTypes } = select( 'core/blocks' );

		return {
			hasFixedToolbar:
				isFeatureActive( 'fixedToolbar' ) ||
				__experimentalGetPreviewDeviceType() !== 'Desktop',
			focusMode: isFeatureActive( 'focusMode' ),
			mode: getEditorMode(),
			hiddenBlockTypes: getPreference( 'hiddenBlockTypes' ),
			blockTypes: getBlockTypes(),
		};
	} ),
	withDispatch( ( dispatch ) => {
		const { switchEditorMode } = dispatch( 'core/edit-post' );

		return {
			switchEditorMode,
		};
	} ),
] )( Editor );<|MERGE_RESOLUTION|>--- conflicted
+++ resolved
@@ -3,11 +3,7 @@
  */
 import memize from 'memize';
 import { size, map, without } from 'lodash';
-<<<<<<< HEAD
-=======
-import { subscribeSetFocusOnTitle } from 'react-native-gutenberg-bridge';
 import { I18nManager } from 'react-native';
->>>>>>> cb284494
 
 /**
  * WordPress dependencies
