/* eslint no-console: [ 'error', { allow: [ 'error' ] } ] */

/**
 * External dependencies
 */
import { get, omit, pick, isFunction, isPlainObject, some } from 'lodash';

/**
 * WordPress dependencies
 */
import { applyFilters } from '@wordpress/hooks';
import { select, dispatch } from '@wordpress/data';
import { blockDefault } from '@wordpress/icons';

/**
 * Internal dependencies
 */
import { isValidIcon, normalizeIconObject } from './utils';
import { DEPRECATED_ENTRY_KEYS } from './constants';

/**
 * An icon type definition. One of a Dashicon slug, an element,
 * or a component.
 *
 * @typedef {(string|WPElement|WPComponent)} WPIcon
 *
 * @see https://developer.wordpress.org/resource/dashicons/
 */

/**
 * Render behavior of a block type icon; one of a Dashicon slug, an element,
 * or a component.
 *
 * @typedef {WPIcon} WPBlockTypeIconRender
 */

/**
 * An object describing a normalized block type icon.
 *
 * @typedef {Object} WPBlockTypeIconDescriptor
 *
 * @property {WPBlockTypeIconRender} src         Render behavior of the icon,
 *                                               one of a Dashicon slug, an
 *                                               element, or a component.
 * @property {string}                background  Optimal background hex string
 *                                               color when displaying icon.
 * @property {string}                foreground  Optimal foreground hex string
 *                                               color when displaying icon.
 * @property {string}                shadowColor Optimal shadow hex string
 *                                               color when displaying icon.
 */

/**
 * Value to use to render the icon for a block type in an editor interface,
 * either a Dashicon slug, an element, a component, or an object describing
 * the icon.
 *
 * @typedef {(WPBlockTypeIconDescriptor|WPBlockTypeIconRender)} WPBlockTypeIcon
 */

/**
 * Named block variation scopes.
 *
 * @typedef {'block'|'inserter'} WPBlockVariationScope
 */

/**
 * An object describing a variation defined for the block type.
 *
 * @typedef {Object} WPBlockVariation
 *
 * @property {string}   name                   The unique and machine-readable name.
 * @property {string}   title                  A human-readable variation title.
<<<<<<< HEAD
 * @property {string}   description            A detailed variation description.
=======
 * @property {string}   [description]          A detailed variation description.
>>>>>>> 251bab45
 * @property {WPIcon}   [icon]                 An icon helping to visualize the variation.
 * @property {boolean}  [isDefault]            Indicates whether the current variation is
 *                                             the default one. Defaults to `false`.
 * @property {Object}   [attributes]           Values which override block attributes.
 * @property {Array[]}  [innerBlocks]          Initial configuration of nested blocks.
 * @property {Object}   [example]              Example provides structured data for
 *                                             the block preview. You can set to
 *                                             `undefined` to disable the preview shown
 *                                             for the block type.
 * @property {WPBlockVariationScope[]} [scope] The list of scopes where the variation
 *                                             is applicable. When not provided, it
 *                                             assumes all available scopes.
 */

/**
 * Defined behavior of a block type.
 *
 * @typedef {Object} WPBlock
 *
 * @property {string}             name         Block type's namespaced name.
 * @property {string}             title        Human-readable block type label.
 * @property {string}             description  A detailed block type description.
 * @property {string}             category     Block type category classification,
 *                                             used in search interfaces to arrange
 *                                             block types by category.
 * @property {WPBlockTypeIcon}    [icon]       Block type icon.
 * @property {string[]}           [keywords]   Additional keywords to produce block
 *                                             type as result in search interfaces.
 * @property {Object}             [attributes] Block type attributes.
 * @property {WPComponent}        [save]       Optional component describing
 *                                             serialized markup structure of a
 *                                             block type.
 * @property {WPComponent}        edit         Component rendering an element to
 *                                             manipulate the attributes of a block
 *                                             in the context of an editor.
 * @property {WPBlockVariation[]} [variations] The list of block variations.
 * @property {Object}             [example]    Example provides structured data for
 *                                             the block preview. When not defined
 *                                             then no preview is shown.
 */

/**
 * Default values to assign for omitted optional block type settings.
 *
 * @type {Object}
 */
export const DEFAULT_BLOCK_TYPE_SETTINGS = {
	icon: blockDefault,
	attributes: {},
	keywords: [],
	save: () => null,
};

export let serverSideBlockDefinitions = {};

/**
 * Sets the server side block definition of blocks.
 *
 * @param {Object} definitions Server-side block definitions
 */
// eslint-disable-next-line camelcase
export function unstable__bootstrapServerSideBlockDefinitions( definitions ) {
	serverSideBlockDefinitions = {
		...serverSideBlockDefinitions,
		...definitions,
	};
}

/**
 * Registers a new block provided a unique name and an object defining its
 * behavior. Once registered, the block is made available as an option to any
 * editor interface where blocks are implemented.
 *
 * @param {string} name     Block name.
 * @param {Object} settings Block settings.
 *
 * @return {?WPBlock} The block, if it has been successfully registered;
 *                    otherwise `undefined`.
 */
export function registerBlockType( name, settings ) {
	settings = {
		name,
		...DEFAULT_BLOCK_TYPE_SETTINGS,
		...get( serverSideBlockDefinitions, name ),
		...settings,
	};

	if ( typeof name !== 'string' ) {
		console.error( 'Block names must be strings.' );
		return;
	}
	if ( ! /^[a-z][a-z0-9-]*\/[a-z][a-z0-9-]*$/.test( name ) ) {
		console.error(
			'Block names must contain a namespace prefix, include only lowercase alphanumeric characters or dashes, and start with a letter. Example: my-plugin/my-custom-block'
		);
		return;
	}
	if ( select( 'core/blocks' ).getBlockType( name ) ) {
		console.error( 'Block "' + name + '" is already registered.' );
		return;
	}

	const preFilterSettings = { ...settings };
	settings = applyFilters( 'blocks.registerBlockType', settings, name );

	if ( settings.deprecated ) {
		settings.deprecated = settings.deprecated.map( ( deprecation ) =>
			pick(
				// Only keep valid deprecation keys.
				applyFilters(
					'blocks.registerBlockType',
					// Merge deprecation keys with pre-filter settings
					// so that filters that depend on specific keys being
					// present don't fail.
					{
						// Omit deprecation keys here so that deprecations
						// can opt out of specific keys like "supports".
						...omit( preFilterSettings, DEPRECATED_ENTRY_KEYS ),
						...deprecation,
					},
					name
				),
				DEPRECATED_ENTRY_KEYS
			)
		);
	}

	if ( ! isPlainObject( settings ) ) {
		console.error( 'Block settings must be a valid object.' );
		return;
	}

	if ( ! isFunction( settings.save ) ) {
		console.error( 'The "save" property must be a valid function.' );
		return;
	}
	if ( 'edit' in settings && ! isFunction( settings.edit ) ) {
		console.error( 'The "edit" property must be a valid function.' );
		return;
	}
	if ( ! ( 'category' in settings ) ) {
		console.error( 'The block "' + name + '" must have a category.' );
		return;
	}
	if (
		'category' in settings &&
		! some( select( 'core/blocks' ).getCategories(), {
			slug: settings.category,
		} )
	) {
		console.error(
			'The block "' + name + '" must have a registered category.'
		);
		return;
	}
	if ( ! ( 'title' in settings ) || settings.title === '' ) {
		console.error( 'The block "' + name + '" must have a title.' );
		return;
	}
	if ( typeof settings.title !== 'string' ) {
		console.error( 'Block titles must be strings.' );
		return;
	}

	settings.icon = normalizeIconObject( settings.icon );
	if ( ! isValidIcon( settings.icon.src ) ) {
		console.error(
			'The icon passed is invalid. ' +
				'The icon should be a string, an element, a function, or an object following the specifications documented in https://developer.wordpress.org/block-editor/developers/block-api/block-registration/#icon-optional'
		);
		return;
	}

	dispatch( 'core/blocks' ).addBlockTypes( settings );

	return settings;
}

/**
 * Registers a new block collection to group blocks in the same namespace in the inserter.
 *
 * @param {string} namespace The namespace to group blocks by in the inserter; corresponds to the block namespace
 * @param {Object} settings  An object composed of a title to show in the inserter, and an icon to show in the inserter
 *
 */
export function registerBlockCollection( namespace, { title, icon } ) {
	dispatch( 'core/blocks' ).addBlockCollection( namespace, title, icon );
}

/**
 * Unregisters a block collection
 *
 * @param {string} namespace The namespace to group blocks by in the inserter; corresponds to the block namespace
 *
 */
export function unregisterBlockCollection( namespace ) {
	dispatch( 'core/blocks' ).removeBlockCollection( namespace );
}

/**
 * Unregisters a block.
 *
 * @param {string} name Block name.
 *
 * @return {?WPBlock} The previous block value, if it has been successfully
 *                    unregistered; otherwise `undefined`.
 */
export function unregisterBlockType( name ) {
	const oldBlock = select( 'core/blocks' ).getBlockType( name );
	if ( ! oldBlock ) {
		console.error( 'Block "' + name + '" is not registered.' );
		return;
	}
	dispatch( 'core/blocks' ).removeBlockTypes( name );
	return oldBlock;
}

/**
 * Assigns name of block for handling non-block content.
 *
 * @param {string} blockName Block name.
 */
export function setFreeformContentHandlerName( blockName ) {
	dispatch( 'core/blocks' ).setFreeformFallbackBlockName( blockName );
}

/**
 * Retrieves name of block handling non-block content, or undefined if no
 * handler has been defined.
 *
 * @return {?string} Block name.
 */
export function getFreeformContentHandlerName() {
	return select( 'core/blocks' ).getFreeformFallbackBlockName();
}

/**
 * Retrieves name of block used for handling grouping interactions.
 *
 * @return {?string} Block name.
 */
export function getGroupingBlockName() {
	return select( 'core/blocks' ).getGroupingBlockName();
}

/**
 * Assigns name of block handling unregistered block types.
 *
 * @param {string} blockName Block name.
 */
export function setUnregisteredTypeHandlerName( blockName ) {
	dispatch( 'core/blocks' ).setUnregisteredFallbackBlockName( blockName );
}

/**
 * Retrieves name of block handling unregistered block types, or undefined if no
 * handler has been defined.
 *
 * @return {?string} Block name.
 */
export function getUnregisteredTypeHandlerName() {
	return select( 'core/blocks' ).getUnregisteredFallbackBlockName();
}

/**
 * Assigns the default block name.
 *
 * @param {string} name Block name.
 */
export function setDefaultBlockName( name ) {
	dispatch( 'core/blocks' ).setDefaultBlockName( name );
}

/**
 * Assigns name of block for handling block grouping interactions.
 *
 * @param {string} name Block name.
 */
export function setGroupingBlockName( name ) {
	dispatch( 'core/blocks' ).setGroupingBlockName( name );
}

/**
 * Retrieves the default block name.
 *
 * @return {?string} Block name.
 */
export function getDefaultBlockName() {
	return select( 'core/blocks' ).getDefaultBlockName();
}

/**
 * Returns a registered block type.
 *
 * @param {string} name Block name.
 *
 * @return {?Object} Block type.
 */
export function getBlockType( name ) {
	return select( 'core/blocks' ).getBlockType( name );
}

/**
 * Returns all registered blocks.
 *
 * @return {Array} Block settings.
 */
export function getBlockTypes() {
	return select( 'core/blocks' ).getBlockTypes();
}

/**
 * Returns the block support value for a feature, if defined.
 *
 * @param  {(string|Object)} nameOrType      Block name or type object
 * @param  {string}          feature         Feature to retrieve
 * @param  {*}               defaultSupports Default value to return if not
 *                                           explicitly defined
 *
 * @return {?*} Block support value
 */
export function getBlockSupport( nameOrType, feature, defaultSupports ) {
	return select( 'core/blocks' ).getBlockSupport(
		nameOrType,
		feature,
		defaultSupports
	);
}

/**
 * Returns true if the block defines support for a feature, or false otherwise.
 *
 * @param {(string|Object)} nameOrType      Block name or type object.
 * @param {string}          feature         Feature to test.
 * @param {boolean}         defaultSupports Whether feature is supported by
 *                                          default if not explicitly defined.
 *
 * @return {boolean} Whether block supports feature.
 */
export function hasBlockSupport( nameOrType, feature, defaultSupports ) {
	return select( 'core/blocks' ).hasBlockSupport(
		nameOrType,
		feature,
		defaultSupports
	);
}

/**
 * Determines whether or not the given block is a reusable block. This is a
 * special block type that is used to point to a global block stored via the
 * API.
 *
 * @param {Object} blockOrType Block or Block Type to test.
 *
 * @return {boolean} Whether the given block is a reusable block.
 */
export function isReusableBlock( blockOrType ) {
	return blockOrType.name === 'core/block';
}

/**
 * Returns an array with the child blocks of a given block.
 *
 * @param {string} blockName Name of block (example: “latest-posts”).
 *
 * @return {Array} Array of child block names.
 */
export const getChildBlockNames = ( blockName ) => {
	return select( 'core/blocks' ).getChildBlockNames( blockName );
};

/**
 * Returns a boolean indicating if a block has child blocks or not.
 *
 * @param {string} blockName Name of block (example: “latest-posts”).
 *
 * @return {boolean} True if a block contains child blocks and false otherwise.
 */
export const hasChildBlocks = ( blockName ) => {
	return select( 'core/blocks' ).hasChildBlocks( blockName );
};

/**
 * Returns a boolean indicating if a block has at least one child block with inserter support.
 *
 * @param {string} blockName Block type name.
 *
 * @return {boolean} True if a block contains at least one child blocks with inserter support
 *                   and false otherwise.
 */
export const hasChildBlocksWithInserterSupport = ( blockName ) => {
	return select( 'core/blocks' ).hasChildBlocksWithInserterSupport(
		blockName
	);
};

/**
 * Registers a new block style variation for the given block.
 *
 * @param {string} blockName      Name of block (example: “core/latest-posts”).
 * @param {Object} styleVariation Object containing `name` which is the class name applied to the block and `label` which identifies the variation to the user.
 */
export const registerBlockStyle = ( blockName, styleVariation ) => {
	dispatch( 'core/blocks' ).addBlockStyles( blockName, styleVariation );
};

/**
 * Unregisters a block style variation for the given block.
 *
 * @param {string} blockName          Name of block (example: “core/latest-posts”).
 * @param {string} styleVariationName Name of class applied to the block.
 */
export const unregisterBlockStyle = ( blockName, styleVariationName ) => {
	dispatch( 'core/blocks' ).removeBlockStyles(
		blockName,
		styleVariationName
	);
};

/**
 * Registers a new block variation for the given block type.
 *
 * @param {string}           blockName Name of the block (example: “core/columns”).
 * @param {WPBlockVariation} variation Object describing a block variation.
 */
export const registerBlockVariation = ( blockName, variation ) => {
	dispatch( 'core/blocks' ).addBlockVariations( blockName, variation );
};

/**
 * Unregisters a block variation defined for the given block type.
 *
 * @param {string} blockName     Name of the block (example: “core/columns”).
 * @param {string} variationName Name of the variation defined for the block.
 */
export const unregisterBlockVariation = ( blockName, variationName ) => {
	dispatch( 'core/blocks' ).removeBlockVariations( blockName, variationName );
};<|MERGE_RESOLUTION|>--- conflicted
+++ resolved
@@ -71,11 +71,7 @@
  *
  * @property {string}   name                   The unique and machine-readable name.
  * @property {string}   title                  A human-readable variation title.
-<<<<<<< HEAD
- * @property {string}   description            A detailed variation description.
-=======
  * @property {string}   [description]          A detailed variation description.
->>>>>>> 251bab45
  * @property {WPIcon}   [icon]                 An icon helping to visualize the variation.
  * @property {boolean}  [isDefault]            Indicates whether the current variation is
  *                                             the default one. Defaults to `false`.
