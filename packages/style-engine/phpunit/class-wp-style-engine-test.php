--- conflicted
+++ resolved
@@ -236,11 +236,7 @@
 				),
 				'options'         => array( 'selector' => '.wp-selector > p' ),
 				'expected_output' => array(
-<<<<<<< HEAD
-					'css'          => '.wp-selector > p{padding-top:42px;padding-left:2%;padding-bottom:44px;padding-right:5rem;}',
-=======
 					'css'          => '.wp-selector > p {padding-top: 42px; padding-left: 2%; padding-bottom: 44px; padding-right: 5rem;}',
->>>>>>> d0bbcf6b
 					'declarations' => array(
 						'padding-top'    => '42px',
 						'padding-left'   => '2%',
@@ -260,11 +256,7 @@
 					'selector' => '.wp-selector',
 				),
 				'expected_output' => array(
-<<<<<<< HEAD
-					'css'          => '.wp-selector{color:var(--wp--preset--color--my-little-pony);}',
-=======
 					'css'          => '.wp-selector {color: var(--wp--preset--color--my-little-pony);}',
->>>>>>> d0bbcf6b
 					'declarations' => array(
 						'color' => 'var(--wp--preset--color--my-little-pony)',
 					),
