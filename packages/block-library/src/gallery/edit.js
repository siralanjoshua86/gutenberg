/**
 * External dependencies
 */
import {
	every,
	filter,
	find,
	forEach,
	get,
	isEmpty,
	map,
	reduce,
	some,
	toString,
} from 'lodash';

/**
 * WordPress dependencies
 */
import { compose } from '@wordpress/compose';
import {
	PanelBody,
	SelectControl,
	ToggleControl,
	withNotices,
	RangeControl,
} from '@wordpress/components';
<<<<<<< HEAD
import { MediaPlaceholder, InspectorControls } from '@wordpress/block-editor';
import { Component, Platform } from '@wordpress/element';
import { __, _x } from '@wordpress/i18n';
=======
import {
	MediaPlaceholder,
	InspectorControls,
	useBlockProps,
	store as blockEditorStore,
} from '@wordpress/block-editor';
import { Platform, useEffect, useState, useMemo } from '@wordpress/element';
import { __ } from '@wordpress/i18n';
>>>>>>> 5d2232d3
import { getBlobByURL, isBlobURL, revokeBlobURL } from '@wordpress/blob';
import { useDispatch, useSelect } from '@wordpress/data';
import { withViewportMatch } from '@wordpress/viewport';
import { View } from '@wordpress/primitives';
import { store as coreStore } from '@wordpress/core-data';

/**
 * Internal dependencies
 */
import { sharedIcon } from './shared-icon';
import { defaultColumnsNumber, pickRelevantMediaFiles } from './shared';
import Gallery from './gallery';
import {
	LINK_DESTINATION_ATTACHMENT,
	LINK_DESTINATION_MEDIA,
	LINK_DESTINATION_NONE,
} from './constants';

const MAX_COLUMNS = 8;
const linkOptions = [
<<<<<<< HEAD
	{ value: 'attachment', label: __( 'Attachment Page' ) },
	{ value: 'media', label: __( 'Media File' ) },
	{ value: 'none', label: _x( 'None', 'Media item link option' ) },
=======
	{ value: LINK_DESTINATION_ATTACHMENT, label: __( 'Attachment Page' ) },
	{ value: LINK_DESTINATION_MEDIA, label: __( 'Media File' ) },
	{ value: LINK_DESTINATION_NONE, label: __( 'None' ) },
>>>>>>> 5d2232d3
];
const ALLOWED_MEDIA_TYPES = [ 'image' ];

const PLACEHOLDER_TEXT = Platform.select( {
	web: __(
		'Drag images, upload new ones or select files from your library.'
	),
	native: __( 'ADD MEDIA' ),
} );

const MOBILE_CONTROL_PROPS_RANGE_CONTROL = Platform.select( {
	web: {},
	native: { type: 'stepper' },
} );

function GalleryEdit( props ) {
	const {
		attributes,
		clientId,
		isSelected,
		noticeUI,
		noticeOperations,
		onFocus,
	} = props;
	const {
		columns = defaultColumnsNumber( attributes ),
		imageCrop,
		images,
		linkTo,
		sizeSlug,
	} = attributes;
	const [ selectedImage, setSelectedImage ] = useState();
	const [ attachmentCaptions, setAttachmentCaptions ] = useState();
	const { __unstableMarkNextChangeAsNotPersistent } = useDispatch(
		blockEditorStore
	);

	const {
		imageSizes,
		mediaUpload,
		getMedia,
		wasBlockJustInserted,
	} = useSelect( ( select ) => {
		const settings = select( blockEditorStore ).getSettings();

		return {
			imageSizes: settings.imageSizes,
			mediaUpload: settings.mediaUpload,
			getMedia: select( coreStore ).getMedia,
			wasBlockJustInserted: select(
				blockEditorStore
			).wasBlockJustInserted( clientId, 'inserter_menu' ),
		};
	} );

	const resizedImages = useMemo( () => {
		if ( isSelected ) {
			return reduce(
				attributes.ids,
				( currentResizedImages, id ) => {
					if ( ! id ) {
						return currentResizedImages;
					}
					const image = getMedia( id );
					const sizes = reduce(
						imageSizes,
						( currentSizes, size ) => {
							const defaultUrl = get( image, [
								'sizes',
								size.slug,
								'url',
							] );
							const mediaDetailsUrl = get( image, [
								'media_details',
								'sizes',
								size.slug,
								'source_url',
							] );
							return {
								...currentSizes,
								[ size.slug ]: defaultUrl || mediaDetailsUrl,
							};
						},
						{}
					);
					return {
						...currentResizedImages,
						[ parseInt( id, 10 ) ]: sizes,
					};
				},
				{}
			);
		}
		return {};
	}, [ isSelected, attributes.ids, imageSizes ] );

	function onFocusGalleryCaption() {
		setSelectedImage();
	}

	function setAttributes( newAttrs ) {
		if ( newAttrs.ids ) {
			throw new Error(
				'The "ids" attribute should not be changed directly. It is managed automatically when "images" attribute changes'
			);
		}

		if ( newAttrs.images ) {
			newAttrs = {
				...newAttrs,
				// Unlike images[ n ].id which is a string, always ensure the
				// ids array contains numbers as per its attribute type.
				ids: map( newAttrs.images, ( { id } ) => parseInt( id, 10 ) ),
			};
		}

		props.setAttributes( newAttrs );
	}

	function onSelectImage( index ) {
		return () => {
			setSelectedImage( index );
		};
	}

	function onDeselectImage() {
		return () => {
			setSelectedImage();
		};
	}

	function onMove( oldIndex, newIndex ) {
		const newImages = [ ...images ];
		newImages.splice( newIndex, 1, images[ oldIndex ] );
		newImages.splice( oldIndex, 1, images[ newIndex ] );
		setSelectedImage( newIndex );
		setAttributes( { images: newImages } );
	}

	function onMoveForward( oldIndex ) {
		return () => {
			if ( oldIndex === images.length - 1 ) {
				return;
			}
			onMove( oldIndex, oldIndex + 1 );
		};
	}

	function onMoveBackward( oldIndex ) {
		return () => {
			if ( oldIndex === 0 ) {
				return;
			}
			onMove( oldIndex, oldIndex - 1 );
		};
	}

	function onRemoveImage( index ) {
		return () => {
			const newImages = filter( images, ( img, i ) => index !== i );
			setSelectedImage();
			setAttributes( {
				images: newImages,
				columns: attributes.columns
					? Math.min( newImages.length, attributes.columns )
					: attributes.columns,
			} );
		};
	}

	function selectCaption( newImage ) {
		// The image id in both the images and attachmentCaptions arrays is a
		// string, so ensure comparison works correctly by converting the
		// newImage.id to a string.
		const newImageId = toString( newImage.id );
		const currentImage = find( images, { id: newImageId } );
		const currentImageCaption = currentImage
			? currentImage.caption
			: newImage.caption;

		if ( ! attachmentCaptions ) {
			return currentImageCaption;
		}

		const attachment = find( attachmentCaptions, {
			id: newImageId,
		} );

		// if the attachment caption is updated
		if ( attachment && attachment.caption !== newImage.caption ) {
			return newImage.caption;
		}

		return currentImageCaption;
	}

	function onSelectImages( newImages ) {
		setAttachmentCaptions(
			newImages.map( ( newImage ) => ( {
				// Store the attachmentCaption id as a string for consistency
				// with the type of the id in the images attribute.
				id: toString( newImage.id ),
				caption: newImage.caption,
			} ) )
		);
		setAttributes( {
			images: newImages.map( ( newImage ) => ( {
				...pickRelevantMediaFiles( newImage, sizeSlug ),
				caption: selectCaption( newImage, images, attachmentCaptions ),
				// The id value is stored in a data attribute, so when the
				// block is parsed it's converted to a string. Converting
				// to a string here ensures it's type is consistent.
				id: toString( newImage.id ),
			} ) ),
			columns: attributes.columns
				? Math.min( newImages.length, attributes.columns )
				: attributes.columns,
		} );
	}

	function onUploadError( message ) {
		noticeOperations.removeAllNotices();
		noticeOperations.createErrorNotice( message );
	}

	function setLinkTo( value ) {
		setAttributes( { linkTo: value } );
	}

	function setColumnsNumber( value ) {
		setAttributes( { columns: value } );
	}

	function toggleImageCrop() {
		setAttributes( { imageCrop: ! imageCrop } );
	}

	function getImageCropHelp( checked ) {
		return checked
			? __( 'Thumbnails are cropped to align.' )
			: __( 'Thumbnails are not cropped.' );
	}

	function setImageAttributes( index, newAttributes ) {
		if ( ! images[ index ] ) {
			return;
		}

		setAttributes( {
			images: [
				...images.slice( 0, index ),
				{
					...images[ index ],
					...newAttributes,
				},
				...images.slice( index + 1 ),
			],
		} );
	}

	function getImagesSizeOptions() {
		return map(
			filter( imageSizes, ( { slug } ) =>
				some( resizedImages, ( sizes ) => sizes[ slug ] )
			),
			( { name, slug } ) => ( { value: slug, label: name } )
		);
	}

	function updateImagesSize( newSizeSlug ) {
		const updatedImages = map( images, ( image ) => {
			if ( ! image.id ) {
				return image;
			}
			const url = get( resizedImages, [
				parseInt( image.id, 10 ),
				newSizeSlug,
			] );
			return {
				...image,
				...( url && { url } ),
			};
		} );

		setAttributes( { images: updatedImages, sizeSlug: newSizeSlug } );
	}

	useEffect( () => {
		if (
			Platform.OS === 'web' &&
			images &&
			images.length > 0 &&
			every( images, ( { url } ) => isBlobURL( url ) )
		) {
			const filesList = map( images, ( { url } ) => getBlobByURL( url ) );
			forEach( images, ( { url } ) => revokeBlobURL( url ) );
			mediaUpload( {
				filesList,
				onFileChange: onSelectImages,
				allowedTypes: [ 'image' ],
			} );
		}
	}, [] );

	useEffect( () => {
		// Deselect images when deselecting the block
		if ( ! isSelected ) {
			setSelectedImage();
		}
	}, [ isSelected ] );

	useEffect( () => {
		// linkTo attribute must be saved so blocks don't break when changing
		// image_default_link_type in options.php
		if ( ! linkTo ) {
			__unstableMarkNextChangeAsNotPersistent();
			setAttributes( {
				linkTo:
					window?.wp?.media?.view?.settings?.defaultProps?.link ||
					LINK_DESTINATION_NONE,
			} );
		}
	}, [ linkTo ] );

	const hasImages = !! images.length;
	const hasImageIds = hasImages && images.some( ( image ) => !! image.id );

	const mediaPlaceholder = (
		<MediaPlaceholder
			addToGallery={ hasImageIds }
			isAppender={ hasImages }
			disableMediaButtons={ hasImages && ! isSelected }
			icon={ ! hasImages && sharedIcon }
			labels={ {
				title: ! hasImages && __( 'Gallery' ),
				instructions: ! hasImages && PLACEHOLDER_TEXT,
			} }
			onSelect={ onSelectImages }
			accept="image/*"
			allowedTypes={ ALLOWED_MEDIA_TYPES }
			multiple
			value={ hasImageIds ? images : {} }
			onError={ onUploadError }
			notices={ hasImages ? undefined : noticeUI }
			onFocus={ onFocus }
			autoOpenMediaUpload={
				! hasImages && isSelected && wasBlockJustInserted
			}
		/>
	);

	const blockProps = useBlockProps();

	if ( ! hasImages ) {
		return <View { ...blockProps }>{ mediaPlaceholder }</View>;
	}

	const imageSizeOptions = getImagesSizeOptions();
	const shouldShowSizeOptions = hasImages && ! isEmpty( imageSizeOptions );

	return (
		<>
			<InspectorControls>
				<PanelBody title={ __( 'Gallery settings' ) }>
					{ images.length > 1 && (
						<RangeControl
							label={ __( 'Columns' ) }
							value={ columns }
							onChange={ setColumnsNumber }
							min={ 1 }
							max={ Math.min( MAX_COLUMNS, images.length ) }
							{ ...MOBILE_CONTROL_PROPS_RANGE_CONTROL }
							required
						/>
					) }
					<ToggleControl
						label={ __( 'Crop images' ) }
						checked={ !! imageCrop }
						onChange={ toggleImageCrop }
						help={ getImageCropHelp }
					/>
					<SelectControl
						label={ __( 'Link to' ) }
						value={ linkTo }
						onChange={ setLinkTo }
						options={ linkOptions }
						hideCancelButton={ true }
					/>
					{ shouldShowSizeOptions && (
						<SelectControl
							label={ __( 'Image size' ) }
							value={ sizeSlug }
							options={ imageSizeOptions }
							onChange={ updateImagesSize }
							hideCancelButton={ true }
						/>
					) }
				</PanelBody>
			</InspectorControls>
			{ noticeUI }
			<Gallery
				{ ...props }
				selectedImage={ selectedImage }
				mediaPlaceholder={ mediaPlaceholder }
				onMoveBackward={ onMoveBackward }
				onMoveForward={ onMoveForward }
				onRemoveImage={ onRemoveImage }
				onSelectImage={ onSelectImage }
				onDeselectImage={ onDeselectImage }
				onSetImageAttributes={ setImageAttributes }
				blockProps={ blockProps }
				// This prop is used by gallery.native.js.
				onFocusGalleryCaption={ onFocusGalleryCaption }
			/>
		</>
	);
}

export default compose( [
	withNotices,
	withViewportMatch( { isNarrow: '< small' } ),
] )( GalleryEdit );<|MERGE_RESOLUTION|>--- conflicted
+++ resolved
@@ -25,11 +25,6 @@
 	withNotices,
 	RangeControl,
 } from '@wordpress/components';
-<<<<<<< HEAD
-import { MediaPlaceholder, InspectorControls } from '@wordpress/block-editor';
-import { Component, Platform } from '@wordpress/element';
-import { __, _x } from '@wordpress/i18n';
-=======
 import {
 	MediaPlaceholder,
 	InspectorControls,
@@ -38,7 +33,6 @@
 } from '@wordpress/block-editor';
 import { Platform, useEffect, useState, useMemo } from '@wordpress/element';
 import { __ } from '@wordpress/i18n';
->>>>>>> 5d2232d3
 import { getBlobByURL, isBlobURL, revokeBlobURL } from '@wordpress/blob';
 import { useDispatch, useSelect } from '@wordpress/data';
 import { withViewportMatch } from '@wordpress/viewport';
@@ -59,15 +53,9 @@
 
 const MAX_COLUMNS = 8;
 const linkOptions = [
-<<<<<<< HEAD
-	{ value: 'attachment', label: __( 'Attachment Page' ) },
-	{ value: 'media', label: __( 'Media File' ) },
-	{ value: 'none', label: _x( 'None', 'Media item link option' ) },
-=======
 	{ value: LINK_DESTINATION_ATTACHMENT, label: __( 'Attachment Page' ) },
 	{ value: LINK_DESTINATION_MEDIA, label: __( 'Media File' ) },
 	{ value: LINK_DESTINATION_NONE, label: __( 'None' ) },
->>>>>>> 5d2232d3
 ];
 const ALLOWED_MEDIA_TYPES = [ 'image' ];
 
