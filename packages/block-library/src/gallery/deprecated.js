--- conflicted
+++ resolved
@@ -15,7 +15,6 @@
 import { defaultColumnsNumber } from './shared';
 
 const deprecated = [
-<<<<<<< HEAD
 	// Just temporarily comment these out until new structure is finalised
 	// {
 	// 	attributes: {
@@ -834,692 +833,6 @@
 	// 		);
 	// 	},
 	// },
-=======
-	{
-		attributes: {
-			images: {
-				type: 'array',
-				default: [],
-				source: 'query',
-				selector: '.blocks-gallery-item',
-				query: {
-					url: {
-						type: 'string',
-						source: 'attribute',
-						selector: 'img',
-						attribute: 'src',
-					},
-					fullUrl: {
-						type: 'string',
-						source: 'attribute',
-						selector: 'img',
-						attribute: 'data-full-url',
-					},
-					link: {
-						type: 'string',
-						source: 'attribute',
-						selector: 'img',
-						attribute: 'data-link',
-					},
-					alt: {
-						type: 'string',
-						source: 'attribute',
-						selector: 'img',
-						attribute: 'alt',
-						default: '',
-					},
-					id: {
-						type: 'string',
-						source: 'attribute',
-						selector: 'img',
-						attribute: 'data-id',
-					},
-					caption: {
-						type: 'string',
-						source: 'html',
-						selector: '.blocks-gallery-item__caption',
-					},
-				},
-			},
-			ids: {
-				type: 'array',
-				items: {
-					type: 'number',
-				},
-				default: [],
-			},
-			columns: {
-				type: 'number',
-				minimum: 1,
-				maximum: 8,
-			},
-			caption: {
-				type: 'string',
-				source: 'html',
-				selector: '.blocks-gallery-caption',
-			},
-			imageCrop: {
-				type: 'boolean',
-				default: true,
-			},
-			linkTo: {
-				type: 'string',
-				default: 'none',
-			},
-			sizeSlug: {
-				type: 'string',
-				default: 'large',
-			},
-		},
-		supports: {
-			align: true,
-		},
-		isEligible( { linkTo } ) {
-			return ! linkTo || linkTo === 'attachment' || linkTo === 'media';
-		},
-		migrate( attributes ) {
-			let linkTo = attributes.linkTo;
-			if ( ! attributes.linkTo ) {
-				linkTo = 'none';
-			} else if ( attributes.linkTo === 'attachment' ) {
-				linkTo = 'post';
-			} else if ( attributes.linkTo === 'media' ) {
-				linkTo = 'file';
-			}
-			return {
-				...attributes,
-				linkTo,
-			};
-		},
-		save( { attributes } ) {
-			const {
-				images,
-				columns = defaultColumnsNumber( attributes ),
-				imageCrop,
-				caption,
-				linkTo,
-			} = attributes;
-
-			return (
-				<figure
-					className={ `columns-${ columns } ${
-						imageCrop ? 'is-cropped' : ''
-					}` }
-				>
-					<ul className="blocks-gallery-grid">
-						{ images.map( ( image ) => {
-							let href;
-
-							switch ( linkTo ) {
-								case 'media':
-									href = image.fullUrl || image.url;
-									break;
-								case 'attachment':
-									href = image.link;
-									break;
-							}
-
-							const img = (
-								<img
-									src={ image.url }
-									alt={ image.alt }
-									data-id={ image.id }
-									data-full-url={ image.fullUrl }
-									data-link={ image.link }
-									className={
-										image.id
-											? `wp-image-${ image.id }`
-											: null
-									}
-								/>
-							);
-
-							return (
-								<li
-									key={ image.id || image.url }
-									className="blocks-gallery-item"
-								>
-									<figure>
-										{ href ? (
-											<a href={ href }>{ img }</a>
-										) : (
-											img
-										) }
-										{ ! RichText.isEmpty(
-											image.caption
-										) && (
-											<RichText.Content
-												tagName="figcaption"
-												className="blocks-gallery-item__caption"
-												value={ image.caption }
-											/>
-										) }
-									</figure>
-								</li>
-							);
-						} ) }
-					</ul>
-					{ ! RichText.isEmpty( caption ) && (
-						<RichText.Content
-							tagName="figcaption"
-							className="blocks-gallery-caption"
-							value={ caption }
-						/>
-					) }
-				</figure>
-			);
-		},
-	},
-	{
-		attributes: {
-			images: {
-				type: 'array',
-				default: [],
-				source: 'query',
-				selector: '.blocks-gallery-item',
-				query: {
-					url: {
-						source: 'attribute',
-						selector: 'img',
-						attribute: 'src',
-					},
-					fullUrl: {
-						source: 'attribute',
-						selector: 'img',
-						attribute: 'data-full-url',
-					},
-					link: {
-						source: 'attribute',
-						selector: 'img',
-						attribute: 'data-link',
-					},
-					alt: {
-						source: 'attribute',
-						selector: 'img',
-						attribute: 'alt',
-						default: '',
-					},
-					id: {
-						source: 'attribute',
-						selector: 'img',
-						attribute: 'data-id',
-					},
-					caption: {
-						type: 'string',
-						source: 'html',
-						selector: '.blocks-gallery-item__caption',
-					},
-				},
-			},
-			ids: {
-				type: 'array',
-				default: [],
-			},
-			columns: {
-				type: 'number',
-			},
-			caption: {
-				type: 'string',
-				source: 'html',
-				selector: '.blocks-gallery-caption',
-			},
-			imageCrop: {
-				type: 'boolean',
-				default: true,
-			},
-			linkTo: {
-				type: 'string',
-				default: 'none',
-			},
-		},
-		supports: {
-			align: true,
-		},
-		isEligible( { ids } ) {
-			return ids && ids.some( ( id ) => typeof id === 'string' );
-		},
-		migrate( attributes ) {
-			return {
-				...attributes,
-				ids: map( attributes.ids, ( id ) => {
-					const parsedId = parseInt( id, 10 );
-					return Number.isInteger( parsedId ) ? parsedId : null;
-				} ),
-			};
-		},
-		save( { attributes } ) {
-			const {
-				images,
-				columns = defaultColumnsNumber( attributes ),
-				imageCrop,
-				caption,
-				linkTo,
-			} = attributes;
-
-			return (
-				<figure
-					className={ `columns-${ columns } ${
-						imageCrop ? 'is-cropped' : ''
-					}` }
-				>
-					<ul className="blocks-gallery-grid">
-						{ images.map( ( image ) => {
-							let href;
-
-							switch ( linkTo ) {
-								case 'media':
-									href = image.fullUrl || image.url;
-									break;
-								case 'attachment':
-									href = image.link;
-									break;
-							}
-
-							const img = (
-								<img
-									src={ image.url }
-									alt={ image.alt }
-									data-id={ image.id }
-									data-full-url={ image.fullUrl }
-									data-link={ image.link }
-									className={
-										image.id
-											? `wp-image-${ image.id }`
-											: null
-									}
-								/>
-							);
-
-							return (
-								<li
-									key={ image.id || image.url }
-									className="blocks-gallery-item"
-								>
-									<figure>
-										{ href ? (
-											<a href={ href }>{ img }</a>
-										) : (
-											img
-										) }
-										{ ! RichText.isEmpty(
-											image.caption
-										) && (
-											<RichText.Content
-												tagName="figcaption"
-												className="blocks-gallery-item__caption"
-												value={ image.caption }
-											/>
-										) }
-									</figure>
-								</li>
-							);
-						} ) }
-					</ul>
-					{ ! RichText.isEmpty( caption ) && (
-						<RichText.Content
-							tagName="figcaption"
-							className="blocks-gallery-caption"
-							value={ caption }
-						/>
-					) }
-				</figure>
-			);
-		},
-	},
-	{
-		attributes: {
-			images: {
-				type: 'array',
-				default: [],
-				source: 'query',
-				selector: 'ul.wp-block-gallery .blocks-gallery-item',
-				query: {
-					url: {
-						source: 'attribute',
-						selector: 'img',
-						attribute: 'src',
-					},
-					fullUrl: {
-						source: 'attribute',
-						selector: 'img',
-						attribute: 'data-full-url',
-					},
-					alt: {
-						source: 'attribute',
-						selector: 'img',
-						attribute: 'alt',
-						default: '',
-					},
-					id: {
-						source: 'attribute',
-						selector: 'img',
-						attribute: 'data-id',
-					},
-					link: {
-						source: 'attribute',
-						selector: 'img',
-						attribute: 'data-link',
-					},
-					caption: {
-						type: 'array',
-						source: 'children',
-						selector: 'figcaption',
-					},
-				},
-			},
-			ids: {
-				type: 'array',
-				default: [],
-			},
-			columns: {
-				type: 'number',
-			},
-			imageCrop: {
-				type: 'boolean',
-				default: true,
-			},
-			linkTo: {
-				type: 'string',
-				default: 'none',
-			},
-		},
-		supports: {
-			align: true,
-		},
-		save( { attributes } ) {
-			const {
-				images,
-				columns = defaultColumnsNumber( attributes ),
-				imageCrop,
-				linkTo,
-			} = attributes;
-			return (
-				<ul
-					className={ `columns-${ columns } ${
-						imageCrop ? 'is-cropped' : ''
-					}` }
-				>
-					{ images.map( ( image ) => {
-						let href;
-
-						switch ( linkTo ) {
-							case 'media':
-								href = image.fullUrl || image.url;
-								break;
-							case 'attachment':
-								href = image.link;
-								break;
-						}
-
-						const img = (
-							<img
-								src={ image.url }
-								alt={ image.alt }
-								data-id={ image.id }
-								data-full-url={ image.fullUrl }
-								data-link={ image.link }
-								className={
-									image.id ? `wp-image-${ image.id }` : null
-								}
-							/>
-						);
-
-						return (
-							<li
-								key={ image.id || image.url }
-								className="blocks-gallery-item"
-							>
-								<figure>
-									{ href ? (
-										<a href={ href }>{ img }</a>
-									) : (
-										img
-									) }
-									{ image.caption &&
-										image.caption.length > 0 && (
-											<RichText.Content
-												tagName="figcaption"
-												value={ image.caption }
-											/>
-										) }
-								</figure>
-							</li>
-						);
-					} ) }
-				</ul>
-			);
-		},
-	},
-	{
-		attributes: {
-			images: {
-				type: 'array',
-				default: [],
-				source: 'query',
-				selector: 'ul.wp-block-gallery .blocks-gallery-item',
-				query: {
-					url: {
-						source: 'attribute',
-						selector: 'img',
-						attribute: 'src',
-					},
-					alt: {
-						source: 'attribute',
-						selector: 'img',
-						attribute: 'alt',
-						default: '',
-					},
-					id: {
-						source: 'attribute',
-						selector: 'img',
-						attribute: 'data-id',
-					},
-					link: {
-						source: 'attribute',
-						selector: 'img',
-						attribute: 'data-link',
-					},
-					caption: {
-						type: 'array',
-						source: 'children',
-						selector: 'figcaption',
-					},
-				},
-			},
-			columns: {
-				type: 'number',
-			},
-			imageCrop: {
-				type: 'boolean',
-				default: true,
-			},
-			linkTo: {
-				type: 'string',
-				default: 'none',
-			},
-		},
-		isEligible( { images, ids } ) {
-			return (
-				images &&
-				images.length > 0 &&
-				( ( ! ids && images ) ||
-					( ids && images && ids.length !== images.length ) ||
-					some( images, ( id, index ) => {
-						if ( ! id && ids[ index ] !== null ) {
-							return true;
-						}
-						return parseInt( id, 10 ) !== ids[ index ];
-					} ) )
-			);
-		},
-		migrate( attributes ) {
-			return {
-				...attributes,
-				ids: map( attributes.images, ( { id } ) => {
-					if ( ! id ) {
-						return null;
-					}
-					return parseInt( id, 10 );
-				} ),
-			};
-		},
-		supports: {
-			align: true,
-		},
-		save( { attributes } ) {
-			const {
-				images,
-				columns = defaultColumnsNumber( attributes ),
-				imageCrop,
-				linkTo,
-			} = attributes;
-			return (
-				<ul
-					className={ `columns-${ columns } ${
-						imageCrop ? 'is-cropped' : ''
-					}` }
-				>
-					{ images.map( ( image ) => {
-						let href;
-
-						switch ( linkTo ) {
-							case 'media':
-								href = image.url;
-								break;
-							case 'attachment':
-								href = image.link;
-								break;
-						}
-
-						const img = (
-							<img
-								src={ image.url }
-								alt={ image.alt }
-								data-id={ image.id }
-								data-link={ image.link }
-								className={
-									image.id ? `wp-image-${ image.id }` : null
-								}
-							/>
-						);
-
-						return (
-							<li
-								key={ image.id || image.url }
-								className="blocks-gallery-item"
-							>
-								<figure>
-									{ href ? (
-										<a href={ href }>{ img }</a>
-									) : (
-										img
-									) }
-									{ image.caption &&
-										image.caption.length > 0 && (
-											<RichText.Content
-												tagName="figcaption"
-												value={ image.caption }
-											/>
-										) }
-								</figure>
-							</li>
-						);
-					} ) }
-				</ul>
-			);
-		},
-	},
-	{
-		attributes: {
-			images: {
-				type: 'array',
-				default: [],
-				source: 'query',
-				selector:
-					'div.wp-block-gallery figure.blocks-gallery-image img',
-				query: {
-					url: {
-						source: 'attribute',
-						attribute: 'src',
-					},
-					alt: {
-						source: 'attribute',
-						attribute: 'alt',
-						default: '',
-					},
-					id: {
-						source: 'attribute',
-						attribute: 'data-id',
-					},
-				},
-			},
-			columns: {
-				type: 'number',
-			},
-			imageCrop: {
-				type: 'boolean',
-				default: true,
-			},
-			linkTo: {
-				type: 'string',
-				default: 'none',
-			},
-			align: {
-				type: 'string',
-				default: 'none',
-			},
-		},
-		supports: {
-			align: true,
-		},
-		save( { attributes } ) {
-			const {
-				images,
-				columns = defaultColumnsNumber( attributes ),
-				align,
-				imageCrop,
-				linkTo,
-			} = attributes;
-			const className = classnames( `columns-${ columns }`, {
-				alignnone: align === 'none',
-				'is-cropped': imageCrop,
-			} );
-			return (
-				<div className={ className }>
-					{ images.map( ( image ) => {
-						let href;
-
-						switch ( linkTo ) {
-							case 'media':
-								href = image.url;
-								break;
-							case 'attachment':
-								href = image.link;
-								break;
-						}
-
-						const img = (
-							<img
-								src={ image.url }
-								alt={ image.alt }
-								data-id={ image.id }
-							/>
-						);
-
-						return (
-							<figure
-								key={ image.id || image.url }
-								className="blocks-gallery-image"
-							>
-								{ href ? <a href={ href }>{ img }</a> : img }
-							</figure>
-						);
-					} ) }
-				</div>
-			);
-		},
-	},
->>>>>>> b2beb831
 ];
 
 export default deprecated;