/**
 * External dependencies
 */
import classnames from 'classnames';

/**
 * WordPress dependencies
 */
import { InnerBlocks, getColorClassName } from '@wordpress/block-editor';

export default function save( { attributes } ) {
	const {
		backgroundColor,
		customBackgroundColor,
		textColor,
		customTextColor,
	} = attributes;

	const backgroundClass = getColorClassName(
		'background-color',
		backgroundColor
	);
	const textClass = getColorClassName( 'color', textColor );
<<<<<<< HEAD
	const className = classnames( backgroundClass, {
=======
	const className = classnames( backgroundClass, textClass, {
>>>>>>> 251bab45
		'has-text-color': textColor || customTextColor,
		'has-background': backgroundColor || customBackgroundColor,
	} );

	const styles = {
		backgroundColor: backgroundClass ? undefined : customBackgroundColor,
		color: textClass ? undefined : customTextColor,
	};

	return (
		<div className={ className } style={ styles }>
			<div className="wp-block-group__inner-container">
				<InnerBlocks.Content />
			</div>
		</div>
	);
}<|MERGE_RESOLUTION|>--- conflicted
+++ resolved
@@ -21,11 +21,7 @@
 		backgroundColor
 	);
 	const textClass = getColorClassName( 'color', textColor );
-<<<<<<< HEAD
-	const className = classnames( backgroundClass, {
-=======
 	const className = classnames( backgroundClass, textClass, {
->>>>>>> 251bab45
 		'has-text-color': textColor || customTextColor,
 		'has-background': backgroundColor || customBackgroundColor,
 	} );
