--- conflicted
+++ resolved
@@ -3,11 +3,7 @@
 	"name": "core/image",
 	"title": "Image",
 	"category": "media",
-<<<<<<< HEAD
-	"usesContext": [ "allowResize", "isGrouped", "imageCrop" ],
-=======
 	"usesContext": [ "allowResize" ],
->>>>>>> 0b9d8b20
 	"description": "Insert an image to make a visual statement.",
 	"keywords": [ "img", "photo", "picture" ],
 	"textdomain": "default",
