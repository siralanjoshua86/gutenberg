.icon {
	fill: $gray-dark;
	height: 24px;
	width: 24px;
}

.iconDark {
	fill: $white;
}

.backgroundContainer {
	overflow: hidden;
	width: 100%;
	position: relative;
}

.content {
	justify-content: center;
	width: 100%;
	padding: $block-edge-to-content;
	z-index: 3;
}

.overlay {
	width: 100%;
	height: 100%;
	z-index: 2;
	color: $black;
	position: absolute;
}

.defaultColor {
	color: $white;
}

.background {
	width: 100%;
	height: 100%;
	position: absolute;
}

.backgroundSolid {
	background-color: $gray-lighten-30;
}

.backgroundSolidDark {
	background-color: $background-dark-secondary;
}

.uploadFailedContainer {
	position: absolute;
	width: 100%;
	height: 100%;
	padding: 8px;
	justify-content: flex-start;
	align-items: flex-end;
	z-index: 3;
}

.uploadFailed {
	width: 24px;
	height: 24px;
	border-radius: 12px;
	justify-content: center;
	align-items: center;
	background-color: #fff;
}

.uploadFailedIcon {
	fill: $red-40;
	width: 100%;
	height: 100%;
}

.clearMediaButton {
	color: $alert-red;
}

.colorPaletteWrapper {
	min-height: 58px;
}

.paletteColorIndicator {
	margin-top: 0;
	margin-bottom: 0;
	width: 32px;
	height: 32px;
}

.paletteCustomIndicatorWrapper {
	flex-direction: row;
	align-items: baseline;
	width: 32px;
	height: 32px;
}

<<<<<<< HEAD
.circleOption {
	height: 24px;
	width: 24px;
	border-radius: 12px;
	margin-right: 8px;
	justify-content: center;
	align-items: center;
=======
.mediaPlaceholderEmptyStateContainer {
	height: 300;
}

.mediaPlaceholderEmptyStateTitle {
	margin-top: 4;
	margin-bottom: 16;
>>>>>>> a152a4af
}<|MERGE_RESOLUTION|>--- conflicted
+++ resolved
@@ -94,15 +94,14 @@
 	height: 32px;
 }
 
-<<<<<<< HEAD
-.circleOption {
-	height: 24px;
-	width: 24px;
-	border-radius: 12px;
-	margin-right: 8px;
-	justify-content: center;
-	align-items: center;
-=======
+.paletteVerticalSeparator {
+	border-width: 0;
+	border-color: $light-gray-400;
+	height: 38px;
+	margin-right: 0;
+	align-self: center;
+}
+
 .mediaPlaceholderEmptyStateContainer {
 	height: 300;
 }
@@ -110,5 +109,4 @@
 .mediaPlaceholderEmptyStateTitle {
 	margin-top: 4;
 	margin-bottom: 16;
->>>>>>> a152a4af
 }