--- conflicted
+++ resolved
@@ -154,11 +154,8 @@
 		button,
 		spacer,
 		shortcode,
-<<<<<<< HEAD
 		buttons,
-=======
 		latestPosts,
->>>>>>> a0d637ee
 		devOnly( verse ),
 		devOnly( cover ),
 	].forEach( registerBlock );
