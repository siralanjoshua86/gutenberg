<!-- Learn how to maintain this file at https://github.com/WordPress/gutenberg/tree/HEAD/packages#maintaining-changelogs. -->

## Unreleased

### Bug Fix

-   `ExternalLink`: Check if the link is an internal anchor link and prevent anchor links from being opened. ([#42259](https://github.com/WordPress/gutenberg/pull/42259)).
-   `BorderControl`: Ensure box-sizing is reset for the control ([#42754](https://github.com/WordPress/gutenberg/pull/42754)).
-   `InputControl`: Fix acceptance of falsy values in controlled updates ([#42484](https://github.com/WordPress/gutenberg/pull/42484/)).
-   `Tooltip (Experimental)`, `CustomSelectControl`, `TimePicker`: Add missing font-size styles which were necessary in non-WordPress contexts ([#42844](https://github.com/WordPress/gutenberg/pull/42844/)).

### Enhancements

-   Add `box-sizing` reset style mixin to utils ([#42754](https://github.com/WordPress/gutenberg/pull/42754)).
-   `ResizableBox`: Make tooltip background match `Tooltip` component's ([#42800](https://github.com/WordPress/gutenberg/pull/42800)).
<<<<<<< HEAD
-   Update control labels to the new uppercase styles ([#42789](https://github.com/WordPress/gutenberg/pull/42789)).
=======
-   `UnitControl`: Update unit dropdown design for the large size variant ([#42000](https://github.com/WordPress/gutenberg/pull/42000)).
>>>>>>> d0bbcf6b

### Internal

-   `InputControl`: Fix incorrect `size` prop passing ([#42793](https://github.com/WordPress/gutenberg/pull/42793)).

## 19.16.0 (2022-07-27)

### Bug Fix

-   Context System: Stop explicitly setting `undefined` to the `children` prop. This fixes a bug where `Icon` could not be correctly rendered via the `as` prop of a context-connected component ([#42686](https://github.com/WordPress/gutenberg/pull/42686)).
-   `Popover`, `Dropdown`: Fix width when `expandOnMobile` is enabled ([#42635](https://github.com/WordPress/gutenberg/pull/42635/)).
-   `CustomSelectControl`: Fix font size and hover/focus style inconsistencies with `SelectControl` ([#42460](https://github.com/WordPress/gutenberg/pull/42460/)).
-   `AnglePickerControl`: Fix gap between elements in RTL mode ([#42534](https://github.com/WordPress/gutenberg/pull/42534)).
-   `ColorPalette`: Fix background image in RTL mode ([#42510](https://github.com/WordPress/gutenberg/pull/42510)).
-   `RangeControl`: clamp initialPosition between min and max values ([#42571](https://github.com/WordPress/gutenberg/pull/42571)).
-   `Tooltip`: avoid unnecessary re-renders of select child elements ([#42483](https://github.com/WordPress/gutenberg/pull/42483)).
-   `Popover`: Fix offset when the reference element is within an iframe. ([#42417](https://github.com/WordPress/gutenberg/pull/42417)).

### Enhancements

-   `BorderControl`: Improve labelling, tooltips and DOM structure ([#42348](https://github.com/WordPress/gutenberg/pull/42348/)).
-   `BaseControl`: Set zero padding on `StyledLabel` to ensure cross-browser styling ([#42348](https://github.com/WordPress/gutenberg/pull/42348/)).
-   `InputControl`: Implement wrapper subcomponents for adding responsive padding to `prefix`/`suffix` ([#42378](https://github.com/WordPress/gutenberg/pull/42378)).
-   `SelectControl`: Add flag for larger default size ([#42456](https://github.com/WordPress/gutenberg/pull/42456/)).
-   `UnitControl`: Update unit select's focus styles to match input's ([#42383](https://github.com/WordPress/gutenberg/pull/42383)).
-   `ColorPalette`: Display checkered preview background when `value` is transparent ([#42232](https://github.com/WordPress/gutenberg/pull/42232)).
-   `CustomSelectControl`: Add size variants ([#42460](https://github.com/WordPress/gutenberg/pull/42460/)).
-   `CustomSelectControl`: Add flag to opt in to unconstrained width ([#42460](https://github.com/WordPress/gutenberg/pull/42460/)).
-   `Dropdown`: Implement wrapper subcomponent for adding different padding to the dropdown content ([#42595](https://github.com/WordPress/gutenberg/pull/42595/)).
-   `BorderControl`: Render dropdown as prefix within its `UnitControl` ([#42212](https://github.com/WordPress/gutenberg/pull/42212/))
-   `UnitControl`: Update prop types to allow ReactNode as prefix ([#42212](https://github.com/WordPress/gutenberg/pull/42212/))
-   `ToolsPanel`: Updated README with panel layout information and more expansive usage example ([#42615](https://github.com/WordPress/gutenberg/pull/42615)).

### Internal

-   `ColorPicker`: Clean up implementation of 40px size ([#42002](https://github.com/WordPress/gutenberg/pull/42002/)).
-   `Divider`: Complete TypeScript migration ([#41991](https://github.com/WordPress/gutenberg/pull/41991)).
-   `Divider`, `Flex`, `Spacer`: Improve documentation for the `SpaceInput` prop ([#42376](https://github.com/WordPress/gutenberg/pull/42376)).
-   `Elevation`: Convert to TypeScript ([#42302](https://github.com/WordPress/gutenberg/pull/42302)).
-   `ScrollLock`: Convert to TypeScript ([#42303](https://github.com/WordPress/gutenberg/pull/42303)).
-   `Shortcut`: Convert to TypeScript ([#42272](https://github.com/WordPress/gutenberg/pull/42272)).
-   `TreeSelect`: Refactor away from `_.compact()` ([#42438](https://github.com/WordPress/gutenberg/pull/42438)).
-   `MediaEdit`: Refactor away from `_.compact()` for mobile ([#42438](https://github.com/WordPress/gutenberg/pull/42438)).
-   `BoxControl`: Refactor away from `_.isEmpty()` ([#42468](https://github.com/WordPress/gutenberg/pull/42468)).
-   `RadioControl`: Refactor away from `_.isEmpty()` ([#42468](https://github.com/WordPress/gutenberg/pull/42468)).
-   `SelectControl`: Refactor away from `_.isEmpty()` ([#42468](https://github.com/WordPress/gutenberg/pull/42468)).
-   `StyleProvider`: Convert to TypeScript ([#42541](https://github.com/WordPress/gutenberg/pull/42541)).
-   `ComboboxControl`: Replace `keyboardEvent.keyCode` with `keyboardEvent.code`([#42569](https://github.com/WordPress/gutenberg/pull/42569)).
-   `ComboboxControl`: Add support for uncontrolled mode ([#42752](https://github.com/WordPress/gutenberg/pull/42752)).

## 19.15.0 (2022-07-13)

### Bug Fix

-   `BoxControl`: Change ARIA role from `region` to `group` to avoid unwanted ARIA landmark regions ([#42094](https://github.com/WordPress/gutenberg/pull/42094)).
-   `FocalPointPicker`, `FormTokenField`, `ResizableBox`: Fixed SSR breakage ([#42248](https://github.com/WordPress/gutenberg/pull/42248)).
-   `ComboboxControl`: use custom prefix when generating the instanceId ([#42134](https://github.com/WordPress/gutenberg/pull/42134).
-   `Popover`: pass missing anchor ref to the `getAnchorRect` callback prop. ([#42076](https://github.com/WordPress/gutenberg/pull/42076)).
-   `Popover`: call `getAnchorRect` callback prop even if `anchorRefFallback` has no value. ([#42329](https://github.com/WordPress/gutenberg/pull/42329)).
-   Fix `ToolTip` position to ensure it is always positioned relative to the first child of the ToolTip. ([#41268](https://github.com/WordPress/gutenberg/pull/41268))


### Enhancements

-   `ToggleGroupControl`: Add large size variant ([#42008](https://github.com/WordPress/gutenberg/pull/42008/)).
-   `InputControl`: Ensure that the padding between a `prefix`/`suffix` and the text input stays at a reasonable 8px, even in larger size variants ([#42166](https://github.com/WordPress/gutenberg/pull/42166)).

### Internal

-   `Grid`: Convert to TypeScript ([#41923](https://github.com/WordPress/gutenberg/pull/41923)).
-   `TextHighlight`: Convert to TypeScript ([#41698](https://github.com/WordPress/gutenberg/pull/41698)).
-   `Tip`: Convert to TypeScript ([#42262](https://github.com/WordPress/gutenberg/pull/42262)).
-   `Scrollable`: Convert to TypeScript ([#42016](https://github.com/WordPress/gutenberg/pull/42016)).
-   `Spacer`: Complete TypeScript migration ([#42013](https://github.com/WordPress/gutenberg/pull/42013)).
-   `VisuallyHidden`: Convert to TypeScript ([#42220](https://github.com/WordPress/gutenberg/pull/42220)).
-   `TreeSelect`: Refactor away from `_.repeat()` ([#42070](https://github.com/WordPress/gutenberg/pull/42070/)).
-   `FocalPointPicker` updated to satisfy `react/exhaustive-deps` eslint rule ([#41520](https://github.com/WordPress/gutenberg/pull/41520)).
-   `ColorPicker` updated to satisfy `react/exhaustive-deps` eslint rule ([#41294](https://github.com/WordPress/gutenberg/pull/41294)).
-   `Slot`/`Fill`: Refactor away from Lodash ([#42153](https://github.com/WordPress/gutenberg/pull/42153/)).
-   `ComboboxControl`: Refactor away from `_.deburr()` ([#42169](https://github.com/WordPress/gutenberg/pull/42169/)).
-   `FormTokenField`: Refactor away from `_.identity()` ([#42215](https://github.com/WordPress/gutenberg/pull/42215/)).
-   `SelectControl`: Use roles and `@testing-library/user-event` in unit tests ([#42308](https://github.com/WordPress/gutenberg/pull/42308)).
-   `DropdownMenu`: Refactor away from Lodash ([#42218](https://github.com/WordPress/gutenberg/pull/42218/)).
-   `ToolbarGroup`: Refactor away from `_.flatMap()` ([#42223](https://github.com/WordPress/gutenberg/pull/42223/)).
-   `TreeSelect`: Refactor away from `_.flatMap()` ([#42223](https://github.com/WordPress/gutenberg/pull/42223/)).
-   `Autocomplete`: Refactor away from `_.deburr()` ([#42266](https://github.com/WordPress/gutenberg/pull/42266/)).
-   `MenuItem`: Refactor away from `_.isString()` ([#42268](https://github.com/WordPress/gutenberg/pull/42268/)).
-   `Shortcut`: Refactor away from `_.isString()` ([#42268](https://github.com/WordPress/gutenberg/pull/42268/)).
-   `Shortcut`: Refactor away from `_.isObject()` ([#42336](https://github.com/WordPress/gutenberg/pull/42336/)).
-   `RangeControl`: Convert to TypeScript ([#40535](https://github.com/WordPress/gutenberg/pull/40535)).
-   `ExternalLink`: Refactor away from Lodash ([#42341](https://github.com/WordPress/gutenberg/pull/42341/)).
-   `Navigation`: updated to satisfy `react/exhaustive-deps` eslint rule ([#41612](https://github.com/WordPress/gutenberg/pull/41612))

## 19.14.0 (2022-06-29)

### Bug Fix

-   `ColorPicker`: Remove horizontal scrollbar when using HSL or RGB color input types. ([#41646](https://github.com/WordPress/gutenberg/pull/41646))
-   `ColorPicker`: Widen hex input field for mobile. ([#42004](https://github.com/WordPress/gutenberg/pull/42004))

### Enhancements

-   Wrapped `ColorIndicator` in a `forwardRef` call ([#41587](https://github.com/WordPress/gutenberg/pull/41587)).
-   `ComboboxControl` & `FormTokenField`: Add `__next36pxDefaultSize` flag for larger default size ([#40746](https://github.com/WordPress/gutenberg/pull/40746)).
-   `BorderControl`: Improve TypeScript support. ([#41843](https://github.com/WordPress/gutenberg/pull/41843)).
-   `DatePicker`: highlight today's date. ([#41647](https://github.com/WordPress/gutenberg/pull/41647/)).
-   Allow automatic repositioning of `BorderBoxControl` and `ColorPalette` popovers within smaller viewports ([#41930](https://github.com/WordPress/gutenberg/pull/41930)).

### Internal

-   `Spinner`: Convert to TypeScript and update storybook ([#41540](https://github.com/WordPress/gutenberg/pull/41540/)).
-   `InputControl`: Add tests and update to use `@testing-library/user-event` ([#41421](https://github.com/WordPress/gutenberg/pull/41421)).
-   `FormToggle`: Convert to TypeScript ([#41729](https://github.com/WordPress/gutenberg/pull/41729)).
-   `ColorIndicator`: Convert to TypeScript ([#41587](https://github.com/WordPress/gutenberg/pull/41587)).
-   `Truncate`: Convert to TypeScript ([#41697](https://github.com/WordPress/gutenberg/pull/41697)).
-   `FocalPointPicker`: Refactor away from `_.clamp()` ([#41735](https://github.com/WordPress/gutenberg/pull/41735/)).
-   `RangeControl`: Refactor away from `_.clamp()` ([#41735](https://github.com/WordPress/gutenberg/pull/41735/)).
-   Refactor components `utils` away from `_.clamp()` ([#41735](https://github.com/WordPress/gutenberg/pull/41735/)).
-   `BoxControl`: Refactor utils away from `_.isNumber()` ([#41776](https://github.com/WordPress/gutenberg/pull/41776/)).
-   `Elevation`: Refactor away from `_.isNil()` ([#41785](https://github.com/WordPress/gutenberg/pull/41785/)).
-   `HStack`: Refactor away from `_.isNil()` ([#41785](https://github.com/WordPress/gutenberg/pull/41785/)).
-   `Truncate`: Refactor away from `_.isNil()` ([#41785](https://github.com/WordPress/gutenberg/pull/41785/)).
-   `VStack`: Convert to TypeScript ([#41850](https://github.com/WordPress/gutenberg/pull/41587)).
-   `AlignmentMatrixControl`: Refactor away from `_.flattenDeep()` in utils ([#41814](https://github.com/WordPress/gutenberg/pull/41814/)).
-   `AutoComplete`: Revert recent `exhaustive-deps` refactor ([#41820](https://github.com/WordPress/gutenberg/pull/41820)).
-   `Spacer`: Convert knobs to controls in Storybook ([#41851](https://github.com/WordPress/gutenberg/pull/41851)).
-   `Heading`: Complete TypeScript migration ([#41921](https://github.com/WordPress/gutenberg/pull/41921)).
-   `Navigation`: Refactor away from Lodash functions ([#41865](https://github.com/WordPress/gutenberg/pull/41865/)).
-   `CustomGradientPicker`: Refactor away from Lodash ([#41901](https://github.com/WordPress/gutenberg/pull/41901/)).
-   `SegmentedControl`: Refactor away from `_.values()` ([#41905](https://github.com/WordPress/gutenberg/pull/41905/)).
-   `DimensionControl`: Refactor docs away from `_.partialRight()` ([#41909](https://github.com/WordPress/gutenberg/pull/41909/)).
-   `NavigationItem` updated to ignore `react/exhaustive-deps` eslint rule ([#41639](https://github.com/WordPress/gutenberg/pull/41639)).

## 19.13.0 (2022-06-15)

### Bug Fix

-   `Tooltip`: Opt in to `__unstableShift` to ensure that the Tooltip is always within the viewport. ([#41524](https://github.com/WordPress/gutenberg/pull/41524))
-   `FormTokenField`: Do not suggest the selected one even if `{ value: string }` is passed ([#41216](https://github.com/WordPress/gutenberg/pull/41216)).
-   `CustomGradientBar`: Fix insertion and control point positioning to more closely follow cursor. ([#41492](https://github.com/WordPress/gutenberg/pull/41492))
-   `FormTokenField`: Added Padding to resolve close button overlap issue ([#41556](https://github.com/WordPress/gutenberg/pull/41556)).
-   `ComboboxControl`: fix the autofocus behavior after resetting the value. ([#41737](https://github.com/WordPress/gutenberg/pull/41737)).

### Enhancements

-   `AnglePickerControl`: Use NumberControl as input field ([#41472](https://github.com/WordPress/gutenberg/pull/41472)).

### Internal

-   `FormTokenField`: Convert to TypeScript and refactor to functional component ([#41216](https://github.com/WordPress/gutenberg/pull/41216)).
-   `Draggable`: updated to satisfy `react/exhaustive-deps` eslint rule ([#41499](https://github.com/WordPress/gutenberg/pull/41499))
-   `RadioControl`: Convert to TypeScript ([#41568](https://github.com/WordPress/gutenberg/pull/41568)).
-   `Flex` updated to satisfy `react/exhaustive-deps` eslint rule ([#41507](https://github.com/WordPress/gutenberg/pull/41507)).
-   `CustomGradientBar` updated to satisfy `react/exhaustive-deps` eslint rule ([#41463](https://github.com/WordPress/gutenberg/pull/41463))
-   `TreeSelect`: Convert to TypeScript ([#41536](https://github.com/WordPress/gutenberg/pull/41536)).
-   `FontSizePicker`: updated to satisfy `react/exhaustive-deps` eslint rule ([#41600](https://github.com/WordPress/gutenberg/pull/41600)).
-   `ZStack`: Convert component story to TypeScript and add inline docs ([#41694](https://github.com/WordPress/gutenberg/pull/41694)).
-   `Dropdown`: Make sure cleanup (closing the dropdown) only runs when the menu has actually been opened.
-   Enhance the TypeScript migration guidelines ([#41669](https://github.com/WordPress/gutenberg/pull/41669)).
-   `ExternalLink`: Convert to TypeScript ([#41681](https://github.com/WordPress/gutenberg/pull/41681)).
-   `InputControl` updated to satisfy `react/exhaustive-deps` eslint rule ([#41601](https://github.com/WordPress/gutenberg/pull/41601))
-   `Modal`: updated to satisfy `react/exhaustive-deps` eslint rule ([#41610](https://github.com/WordPress/gutenberg/pull/41610))

### Experimental

-   `Navigation`: improve unit tests by using `@testing-library/user-event` and modern `@testing-library` assertions; add unit test for controlled component ([#41668](https://github.com/WordPress/gutenberg/pull/41668)).

## 19.12.0 (2022-06-01)

### Bug Fix

-   `Popover`, `Dropdown`, `CustomGradientPicker`: Fix dropdown positioning by always targeting the rendered toggle, and switch off width in the Popover size middleware to stop reducing the width of the popover. ([#41361](https://github.com/WordPress/gutenberg/pull/41361))
-   Fix `InputControl` blocking undo/redo while focused. ([#40518](https://github.com/WordPress/gutenberg/pull/40518))
-   `ColorPalette`: Correctly update color name label when CSS variables are involved ([#41461](https://github.com/WordPress/gutenberg/pull/41461)).

### Enhancements

-   `SelectControl`: Add `__nextHasNoMarginBottom` prop for opting into the new margin-free styles ([#41269](https://github.com/WordPress/gutenberg/pull/41269)).
-   `ColorPicker`: Strip leading hash character from hex values pasted into input. ([#41223](https://github.com/WordPress/gutenberg/pull/41223))
-   `ColorPicker`: Display detailed color inputs by default. ([#41222](https://github.com/WordPress/gutenberg/pull/41222))
-   Updated design for the `DateTimePicker`, `DatePicker` and `TimePicker` components ([#41097](https://github.com/WordPress/gutenberg/pull/41097)).
-   `DateTimePicker`: Add `__nextRemoveHelpButton` and `__nextRemoveResetButton` for opting into new behaviour where there is no Help and Reset button ([#41097](https://github.com/WordPress/gutenberg/pull/41097)).

### Internal

-   `AlignmentMatrixControl` updated to satisfy `react/exhaustive-deps` eslint rule ([#41167](https://github.com/WordPress/gutenberg/pull/41167))
-   `BorderControl` updated to satisfy `react/exhaustive-deps` eslint rule ([#41259](https://github.com/WordPress/gutenberg/pull/41259))
-   `CheckboxControl`: Add unit tests ([#41165](https://github.com/WordPress/gutenberg/pull/41165)).
-   `BorderBoxControl`: fix some layout misalignments, especially for RTL users ([#41254](https://github.com/WordPress/gutenberg/pull/41254)).
-   `TimePicker`: Update unit tests to use `@testing-library/user-event` ([#41270](https://github.com/WordPress/gutenberg/pull/41270)).
-   `DateTimePicker`: Update `moment` to 2.26.0 and update `react-date` typings ([#41266](https://github.com/WordPress/gutenberg/pull/41266)).
-   `TextareaControl`: Convert to TypeScript ([#41215](https://github.com/WordPress/gutenberg/pull/41215)).
-   `BoxControl`: Update unit tests to use `@testing-library/user-event` ([#41422](https://github.com/WordPress/gutenberg/pull/41422)).
-   `Surface`: Convert to TypeScript ([#41212](https://github.com/WordPress/gutenberg/pull/41212)).
-   `Autocomplete` updated to satisfy `react/exhaustive-deps` eslint rule ([#41382](https://github.com/WordPress/gutenberg/pull/41382))
-   `Dropdown` updated to satisfy `react/exhaustive-deps` eslint rule ([#41505](https://github.com/WordPress/gutenberg/pull/41505))
-   `DateDayPicker` updated to satisfy `react/exhaustive-deps` eslint rule ([#41470](https://github.com/WordPress/gutenberg/pull/41470)).

### Experimental

-   `Spacer`: Add RTL support. ([#41172](https://github.com/WordPress/gutenberg/pull/41172))

## 19.11.0 (2022-05-18)

### Enhancements

-   `BorderControl` now only displays the reset button in its popover when selections have already been made. ([#40917](https://github.com/WordPress/gutenberg/pull/40917))
-   `BorderControl` & `BorderBoxControl`: Add `__next36pxDefaultSize` flag for larger default size ([#40920](https://github.com/WordPress/gutenberg/pull/40920)).
-   `BorderControl` improved focus and border radius styling for component. ([#40951](https://github.com/WordPress/gutenberg/pull/40951))
-   Improve focused `CircularOptionPicker` styling ([#40990](https://github.com/WordPress/gutenberg/pull/40990))
-   `BorderControl`: Make border color consistent with other controls ([#40921](https://github.com/WordPress/gutenberg/pull/40921))
-   `SelectControl`: Remove `lineHeight` setting to fix issue with font descenders being cut off ([#40985](https://github.com/WordPress/gutenberg/pull/40985))

### Internal

-   `DateTimePicker`: Convert to TypeScript ([#40775](https://github.com/WordPress/gutenberg/pull/40775)).
-   `DateTimePicker`: Convert unit tests to TypeScript ([#40957](https://github.com/WordPress/gutenberg/pull/40957)).
-   `CheckboxControl`: Convert to TypeScript ([#40915](https://github.com/WordPress/gutenberg/pull/40915)).
-   `ButtonGroup`: Convert to TypeScript ([#41007](https://github.com/WordPress/gutenberg/pull/41007)).
-   `Popover`: refactor component to use the `floating-ui` library internally ([#40740](https://github.com/WordPress/gutenberg/pull/40740)).

## 19.10.0 (2022-05-04)

### Internal

-   `UnitControl`: migrate unit tests to TypeScript ([#40697](https://github.com/WordPress/gutenberg/pull/40697)).
-   `DatePicker`: Add improved unit tests ([#40754](https://github.com/WordPress/gutenberg/pull/40754)).
-   Setup `user-event` in unit tests inline, once per test ([#40839](https://github.com/WordPress/gutenberg/pull/40839)).
-   `DatePicker`: Update `react-dates` to 21.8.0 ([#40801](https://github.com/WordPress/gutenberg/pull/40801)).

### Enhancements

-   `InputControl`: Add `__next36pxDefaultSize` flag for larger default size ([#40622](https://github.com/WordPress/gutenberg/pull/40622)).
-   `UnitControl`: Add `__next36pxDefaultSize` flag for larger default size ([#40627](https://github.com/WordPress/gutenberg/pull/40627)).
-   `Modal` design adjustments: Blur elements outside of the modal, increase modal title size, use larger close icon, remove header border when modal contents are scrolled. ([#40781](https://github.com/WordPress/gutenberg/pull/40781)).
-   `SelectControl`: Improved TypeScript support ([#40737](https://github.com/WordPress/gutenberg/pull/40737)).
-   `ToggleControlGroup`: Switch to internal `Icon` component for dashicon support ([40717](https://github.com/WordPress/gutenberg/pull/40717)).
-   Improve `ToolsPanel` accessibility. ([#40716](https://github.com/WordPress/gutenberg/pull/40716))

### Bug Fix

-   The `Button` component now displays the label as the tooltip for icon only buttons. ([#40716](https://github.com/WordPress/gutenberg/pull/40716))
-   Use fake timers and fix usage of async methods from `@testing-library/user-event`. ([#40790](https://github.com/WordPress/gutenberg/pull/40790))
-   UnitControl: avoid calling onChange callback twice when unit changes. ([#40796](https://github.com/WordPress/gutenberg/pull/40796))
-   `UnitControl`: show unit label when units prop has only one unit. ([#40784](https://github.com/WordPress/gutenberg/pull/40784))
-   `AnglePickerControl`: Fix closing of gradient popover when the angle control is clicked. ([#40735](https://github.com/WordPress/gutenberg/pull/40735))

### Internal

-   `TextControl`: Convert to TypeScript ([#40633](https://github.com/WordPress/gutenberg/pull/40633)).

## 19.9.0 (2022-04-21)

### Bug Fix

-   Consolidate the main black colors to gray-900. Affects `AlignmentMatrixControl`, `InputControl`, `Heading`, `SelectControl`, `Spinner (Experimental)`, and `Text` ([#40391](https://github.com/WordPress/gutenberg/pull/40391)).

### Internal

-   Remove individual color object exports from the `utils/colors-values.js` file. Colors should now be used from the main `COLORS` export([#40387](https://github.com/WordPress/gutenberg/pull/40387)).

### Bug Fix

-   `InputControl`: allow user to input a value interactively in Storybook, by removing default value argument ([#40410](https://github.com/WordPress/gutenberg/pull/40410)).

## 19.8.0 (2022-04-08)

### Enhancements

-   Update `BorderControl` and `BorderBoxControl` to allow the passing of custom class names to popovers ([#39753](https://github.com/WordPress/gutenberg/pull/39753)).
-   `ToggleGroupControl`: Reintroduce backdrop animation ([#40021](https://github.com/WordPress/gutenberg/pull/40021)).
-   `Card`: Adjust border radius effective size ([#40032](https://github.com/WordPress/gutenberg/pull/40032)).
-   `InputControl`: Improved TypeScript type annotations ([#40119](https://github.com/WordPress/gutenberg/pull/40119)).

### Internal

-   `BaseControl`: Convert to TypeScript ([#39468](https://github.com/WordPress/gutenberg/pull/39468)).

### New Features

-   Add `BorderControl` component ([#37769](https://github.com/WordPress/gutenberg/pull/37769)).
-   Add `BorderBoxControl` component ([#38876](https://github.com/WordPress/gutenberg/pull/38876)).
-   Add `ToggleGroupControlOptionIcon` component ([#39760](https://github.com/WordPress/gutenberg/pull/39760)).

### Bug Fix

-   Use `Object.assign` instead of `{ ...spread }` syntax to avoid errors in the code generated by TypeScript ([#39932](https://github.com/WordPress/gutenberg/pull/39932)).
-   `ItemGroup`: Ensure that the Item's text color is not overriden by the user agent's button color ([#40055](https://github.com/WordPress/gutenberg/pull/40055)).
-   `Surface`: Use updated UI text color `#1e1e1e` instead of `#000` ([#40055](https://github.com/WordPress/gutenberg/pull/40055)).
-   `CustomSelectControl`: Make chevron consistent with `SelectControl` ([#40049](https://github.com/WordPress/gutenberg/pull/40049)).

## 19.7.0 (2022-03-23)

### Enhancements

-   `CustomSelectControl`: Add `__next36pxDefaultSize` flag for larger default size ([#39401](https://github.com/WordPress/gutenberg/pull/39401)).
-   `BaseControl`: Add `__nextHasNoMarginBottom` prop for opting into the new margin-free styles ([#39325](https://github.com/WordPress/gutenberg/pull/39325)).
-   `Divider`: Make the divider visible by default (`display: inline`) in flow layout containers when the divider orientation is vertical ([#39316](https://github.com/WordPress/gutenberg/pull/39316)).
-   Stop using deprecated `event.keyCode` in favor of `event.key` for keyboard events in `UnitControl` and `InputControl`. ([#39360](https://github.com/WordPress/gutenberg/pull/39360))
-   `ColorPalette`: refine custom color button's label. ([#39386](https://github.com/WordPress/gutenberg/pull/39386))
-   Add `onClick` prop on `FormFileUpload`. ([#39268](https://github.com/WordPress/gutenberg/pull/39268))
-   `FocalPointPicker`: stop using `UnitControl`'s deprecated `unit` prop ([#39504](https://github.com/WordPress/gutenberg/pull/39504)).
-   `CheckboxControl`: Add support for the `indeterminate` state ([#39462](https://github.com/WordPress/gutenberg/pull/39462)).
-   `UnitControl`: add support for the `onBlur` prop ([#39589](https://github.com/WordPress/gutenberg/pull/39589)).

### Internal

-   Delete the `composeStateReducers` utility function ([#39262](https://github.com/WordPress/gutenberg/pull/39262)).
-   `BoxControl`: stop using `UnitControl`'s deprecated `unit` prop ([#39511](https://github.com/WordPress/gutenberg/pull/39511)).

### Bug Fix

-   `NumberControl`: commit (and constrain) value on `blur` event ([#39186](https://github.com/WordPress/gutenberg/pull/39186)).
-   Fix `UnitControl`'s reset of unit when the quantity value is cleared. ([#39531](https://github.com/WordPress/gutenberg/pull/39531/)).
-   `ResizableBox`: Ensure tooltip text remains on a single line. ([#39623](https://github.com/WordPress/gutenberg/pull/39623)).

### Deprecation

-   `unit` prop in `UnitControl` marked as deprecated ([#39503](https://github.com/WordPress/gutenberg/pull/39503)).

## 19.6.0 (2022-03-11)

### Enhancements

-   `ConfirmDialog`: Add support for custom label text on the confirmation and cancelation buttons ([#38994](https://github.com/WordPress/gutenberg/pull/38994))
-   `InputControl`: Allow `onBlur` for empty values to commit the change when `isPressEnterToChange` is true, and move reset behavior to the ESCAPE key. ([#39109](https://github.com/WordPress/gutenberg/pull/39109)).
-   `TreeGrid`: Add tests for Home/End keyboard navigation. Add `onFocusRow` callback for Home/End keyboard navigation, this was missed in the implementation PR. Modify test for expanding/collapsing a row as row 1 implements this now. Update README with latest changes. ([#39302](https://github.com/WordPress/gutenberg/pull/39302))
-   `ToggleGroupControlOption`: Calculate width from button content and remove `LabelPlaceholderView` ([#39345](https://github.com/WordPress/gutenberg/pull/39345))

### Bug Fix

-   Normalize `font-family` on `Button`, `ColorPalette`, `ComoboboxControl`, `DateTimePicker`, `FormTokenField`, `InputControl`, `SelectControl`, and `ToggleGroupControl` ([#38969](https://github.com/WordPress/gutenberg/pull/38969)).
-   Fix input value selection of `InputControl`-based controls in Firefox and Safari with axial constraint of drag gesture ([#38968](https://github.com/WordPress/gutenberg/pull/38968)).
-   Fix `UnitControl`'s behavior around updating the unit when a new `value` is passed (i.e. in controlled mode). ([#39148](https://github.com/WordPress/gutenberg/pull/39148)).

## 19.5.0 (2022-02-23)

### Bug Fix

-   Fix spin buttons of number inputs in Safari ([#38840](https://github.com/WordPress/gutenberg/pull/38840))
-   Show tooltip on toggle custom size button in FontSizePicker ([#38985](https://github.com/WordPress/gutenberg/pull/38985))

### Enhancements

-   `TreeGrid`: Add tests for `onCollapseRow`, `onExpandRow`, and `onFocusRow` callback functions. ([#38942](https://github.com/WordPress/gutenberg/pull/38942)).
-   `TreeGrid`: Update callback tests to use `TreeGridRow` and `TreeGridCell` sub-components. ([#39002](https://github.com/WordPress/gutenberg/pull/39002)).

## 19.4.0 (2022-02-10)

### Bug Fix

-   Components: Fix `Slot`/`Fill` Emotion `StyleProvider` ([#38237](https://github.com/WordPress/gutenberg/pull/38237))
-   Reduce height and min-width of the reset button on `ComboBoxControl` for consistency. ([#38020](https://github.com/WordPress/gutenberg/pull/38020))
-   Removed unused `rememo` dependency ([#38388](https://github.com/WordPress/gutenberg/pull/38388)).
-   Added `__unstableInputWidth` to `UnitControl` type definition ([#38429](https://github.com/WordPress/gutenberg/pull/38429)).
-   Fixed typing errors for `ColorPicker` ([#38430](https://github.com/WordPress/gutenberg/pull/38430)).
-   Updated destructuring of `Dropdown` props to be TypeScript friendly ([#38431](https://github.com/WordPress/gutenberg/pull/38431)).
-   Added `ts-nocheck` to `ColorIndicator` so it can be used in typed components ([#38433](https://github.com/WordPress/gutenberg/pull/38433)).
-   Added `cx` as a dependency of `useMemo` across the whole package, in order to recalculate the classnames correctly when a component is rendered across more than one `StyleProvider` ([#38541](https://github.com/WordPress/gutenberg/pull/38541)).

### Enhancements

-   Update the visual design of the `Spinner` component. ([#37551](https://github.com/WordPress/gutenberg/pull/37551))
-   `TreeGrid` accessibility enhancements around the expand/collapse functionality. ([#38358](https://github.com/WordPress/gutenberg/pull/38358))
-   `TreeGrid` accessibility: improve browser support for Left Arrow focus to parent row in child row. ([#38639](https://github.com/WordPress/gutenberg/pull/38639))
-   `TreeGrid` accessibility: Add Home/End keys for better keyboard navigation. ([#38679](https://github.com/WordPress/gutenberg/pull/38679))
-   Add `resolvePoint` prop to `FocalPointPicker` to allow updating the value of the picker after a user interaction ([#38247](https://github.com/WordPress/gutenberg/pull/38247))
-   `TreeGrid`: Allow SHIFT key to be held, and add `onFocusRow` callback to the `TreeGrid` component, fired when focus is shifted from one row to another via Up and Down arrow keys. ([#38314](https://github.com/WordPress/gutenberg/pull/38314))

### Experimental

-   `Navigator`: rename `push`/`pop` to `goTo`/`goBack` ([#38582](https://github.com/WordPress/gutenberg/pull/38582))
-   `Navigator`: add `NavigatorButton` and `NavigatorBackButton` components ([#38634](https://github.com/WordPress/gutenberg/pull/38634))
-   `UnitControl`: tidy up utilities and types. In particular, change the type of parsed quantities to `number` (previously it could have been a `string` too). ([#38987](https://github.com/WordPress/gutenberg/pull/38987]))

## 19.3.0 (2022-01-27)

### Enhancements

-   Refine `ExternalLink` to be same size as the text, to appear more as a glyph than an icon. ([#37859](https://github.com/WordPress/gutenberg/pull/37859))
-   Updated `ToolsPanel` header icon to only show "plus" icon when all items are optional and all are currently hidden ([#38262](https://github.com/WordPress/gutenberg/pull/38262))
-   `TreeGrid`: Fix keyboard navigation for expand/collapse table rows in Firefox ([#37983](https://github.com/WordPress/gutenberg/pull/37983))

### Bug Fix

-   Update the `HexInput` component to accept a pasted value that contains a starting #
-   Update `ToggleGroupControl` background active state to use a simple background color instead of animated backdrop ([38008](https://github.com/WordPress/gutenberg/pull/38008))
-   Update label spacing for the `BoxControl`, `CustomGradientPicker`, `FormTokenField`, `InputControl`, and `ToolsPanel` components to use a bottom margin of `8px` for consistency. ([#37844](https://github.com/WordPress/gutenberg/pull/37844))
-   Add missing styles to the `BaseControl.VisualLabel` component. ([#37747](https://github.com/WordPress/gutenberg/pull/37747))
-   Prevent keyDown events from propagating up in `CustomSelectControl` ([#30557](https://github.com/WordPress/gutenberg/pull/30557))
-   Mark `children` prop as optional in `SelectControl` ([#37872](https://github.com/WordPress/gutenberg/pull/37872))
-   Add memoization of callbacks and context to prevent unnecessary rerenders of the `ToolsPanel` ([#38037](https://github.com/WordPress/gutenberg/pull/38037))
-   Fix space between icons and rail `RangeControl` ([#36935](https://github.com/WordPress/gutenberg/pull/36935))
-   Increase z-index of `ConfirmDialog` to render on top of parent `Popover` components ([#37959](https://github.com/WordPress/gutenberg/pull/37959))

### Experimental

-   Add basic history location support to `Navigator` ([#37416](https://github.com/WordPress/gutenberg/pull/37416)).
-   Add focus restoration to `Navigator` ([#38149](https://github.com/WordPress/gutenberg/pull/38149)).

## 19.2.0 (2022-01-04)

### Experimental

-   Reinstated the ability to pass additional props to the `ToolsPanel` ([#36428](https://github.com/WordPress/gutenberg/pull/36428)).
-   Added an `__unstable-large` size variant to `InputControl`, `SelectControl`, and `UnitControl` for selective migration to the larger 40px heights. ([#35646](https://github.com/WordPress/gutenberg/pull/35646)).
-   Fixed inconsistent padding in `UnitControl` ([#35646](https://github.com/WordPress/gutenberg/pull/35646)).
-   Added support for RTL behavior for the `ZStack`'s `offset` prop ([#36769](https://github.com/WordPress/gutenberg/pull/36769))
-   Fixed race conditions causing conditionally displayed `ToolsPanelItem` components to be erroneously deregistered ([#36588](https://github.com/WordPress/gutenberg/pull/36588)).
-   Added `__experimentalHideHeader` prop to `Modal` component ([#36831](https://github.com/WordPress/gutenberg/pull/36831)).
-   Added experimental `ConfirmDialog` component ([#34153](https://github.com/WordPress/gutenberg/pull/34153)).
-   Divider: improve support for vertical orientation and RTL styles, use start/end logical props instead of top/bottom, change border-color to `currentColor` ([#36579](https://github.com/WordPress/gutenberg/pull/36579)).
-   `ToggleGroupControl`: Avoid calling `onChange` if radio state changed from an incoming value ([#37224](https://github.com/WordPress/gutenberg/pull/37224/)).
-   `ToggleGroupControl`: fix the computation of the backdrop dimensions when rendered in a Popover ([#37067](https://github.com/WordPress/gutenberg/pull/37067)).
-   Add `__experimentalIsRenderedInSidebar` property to the `GradientPicker`and `CustomGradientPicker`. The property changes the color popover behavior to have a special placement behavior appropriate for sidebar UI's.
-   Add `first` and `last` classes to displayed `ToolsPanelItem` group within a `ToolsPanel` ([#37546](https://github.com/WordPress/gutenberg/pull/37546))

### Bug Fix

-   Fixed spacing between `BaseControl` fields and help text within the `ToolsPanel` ([#36334](https://github.com/WordPress/gutenberg/pull/36334))
-   Replaced hardcoded blue in `ColorPicker` with UI theme color ([#36153](https://github.com/WordPress/gutenberg/pull/36153)).
-   Fixed empty `ToolsPanel` height by correcting menu button line-height ([#36895](https://github.com/WordPress/gutenberg/pull/36895)).
-   Normalized label line-height and spacing within the `ToolsPanel` ([36387](https://github.com/WordPress/gutenberg/pull/36387))
-   Remove unused `reakit-utils` from peer dependencies ([#37369](https://github.com/WordPress/gutenberg/pull/37369)).
-   Update all Emotion dependencies to the latest version to ensure they work correctly with React types ([#37365](https://github.com/WordPress/gutenberg/pull/37365)).
-   `DateTimePicker`: Fix the date format associated to the `is12Hour` prop ([#37465](https://github.com/WordPress/gutenberg/pull/37465))
-   Allowed `ToolsPanel` to register items when `panelId` is `null` due to multiple block selection ([37216](https://github.com/WordPress/gutenberg/pull/37216)).

### Enhancements

-   Wrapped `Modal` in a `forwardRef` call ([#36831](https://github.com/WordPress/gutenberg/pull/36831)).
-   Refactor `DateTime` class component to functional component ([#36835](https://github.com/WordPress/gutenberg/pull/36835))
-   Unify styles for `ColorIndicator` with how they appear in Global Styles ([#37028](https://github.com/WordPress/gutenberg/pull/37028))
-   Add support for rendering the `ColorPalette` in a `Dropdown` when opened in the sidebar ([#37067](https://github.com/WordPress/gutenberg/pull/37067))
-   Show an incremental sequence of numbers (1/2/3/4/5) as a label of the font size, when we have at most five font sizes, where at least one the them contains a complex css value(clamp, var, etc..). We do this because complex css values cannot be calculated properly and the incremental sequence of numbers as labels can help the user better mentally map the different available font sizes. ([#37038](https://github.com/WordPress/gutenberg/pull/37038))
-   Add support for proper borders to color indicators ([#37500](https://github.com/WordPress/gutenberg/pull/37500))
-   Refactor `SuggestionsList` class component to functional component([#36924](https://github.com/WordPress/gutenberg/pull/36924/))

## 19.1.4 (2021-12-13)

### Bug Fix

-   Improve accessibility and visibility in `ColorPallete` ([#36925](https://github.com/WordPress/gutenberg/pull/36925))

## 19.1.3 (2021-12-06)

-   Fix missing version information in `CHANGELOG.md`.

## 19.1.2 (2021-12-06)

### Bug Fix

-   Fixed `GradientPicker` not displaying `CustomGradientPicker` when no gradients are provided ([#36900](https://github.com/WordPress/gutenberg/pull/36900)).
-   Fixed error thrown in `ColorPicker` when used in controlled state in color gradients ([#36941](https://github.com/WordPress/gutenberg/pull/36941)).
-   Updated readme to include default value introduced in fix for unexpected movements in the `ColorPicker` ([#35670](https://github.com/WordPress/gutenberg/pull/35670)).
-   Added support for the legacy `extraSmall` value for the `size` prop in the `Card` component ([#37097](https://github.com/WordPress/gutenberg/pull/37097)).

## 19.1.0 (2021-11-29)

### Enhancements

-   Added a `showTooltip` prop to `ToggleGroupControlOption` in order to display tooltip text (using `<Tooltip />`). ([#36726](https://github.com/WordPress/gutenberg/pull/36726)).

### Bug Fix

-   Fixed a bug which prevented setting `PM` hours correctly in the `DateTimePicker` ([#36878](https://github.com/WordPress/gutenberg/pull/36878)).

## 19.0.2 (2021-11-15)

-   Remove erroneous use of `??=` syntax from `build-module`.

## 19.0.1 (2021-11-07)

### Enhancements

-   Updated the `ColorPalette` and `GradientPicker` components to the latest designs ([#35970](https://github.com/WordPress/gutenberg/pull/35970)).

### Experimental

-   Updated the `ToolsPanel` to use `Grid` internally to manage panel layout ([#35621](https://github.com/WordPress/gutenberg/pull/35621)).
-   Added experimental `__experimentalHasMultipleOrigins` prop to the `ColorPalette` and `GradientPicker` components ([#35970](https://github.com/WordPress/gutenberg/pull/35970)).

## 19.0.0 (2021-10-22)

### New Features

-   Added support for `step="any"` in `NumberControl` and `RangeControl` ([#34542](https://github.com/WordPress/gutenberg/pull/34542)).

### Enhancements

-   Removed the separator shown between `ToggleGroupControl` items ([#35497](https://github.com/WordPress/gutenberg/pull/35497)).
-   The `ColorPicker` component property `onChangeComplete`, a function accepting a color object, was replaced with the property `onChange`, a function accepting a string on ([#35220](https://github.com/WordPress/gutenberg/pull/35220)).
-   The property `disableAlpha`, was removed from the `ColorPicker` component. Use the new opposite property `enableAlpha` instead ([#35220](https://github.com/WordPress/gutenberg/pull/35220)).

### Experimental

-   Removed the `fieldset` wrapper from the `FontAppearanceControl` component ([35461](https://github.com/WordPress/gutenberg/pull/35461)).
-   Refactored the `ToggleGroupControl` component's structure and embedded `ToggleGroupControlButton` directly into `ToggleGroupControlOption` ([#35600](https://github.com/WordPress/gutenberg/pull/35600)).
-   Added support for showing an experimental hint in `CustomSelectControl` ([#35673](https://github.com/WordPress/gutenberg/pull/35673)).

### Breaking Changes

-   The `color` property a `tinycolor2` color object passed on `onChangeComplete` property of the `ColorPicker` component was removed. Please use the new `onChange` property that accepts a string color representation ([#35562](https://github.com/WordPress/gutenberg/pull/35562)).

## 18.0.0 (2021-10-12)

### Breaking Changes

-   Removed the deprecated `position` and `menuLabel` from the `DropdownMenu` component ([#34537](https://github.com/WordPress/gutenberg/pull/34537)).
-   Removed the deprecated `onClickOutside` prop from the `Popover` component ([#34537](https://github.com/WordPress/gutenberg/pull/34537)).
-   Changed `RangeControl` component to not apply `shiftStep` to inputs from its `<input type="range"/>` ([35020](https://github.com/WordPress/gutenberg/pull/35020)).
-   Removed `isAction` prop from `Item`. The component will now rely on `onClick` to render as a `button` ([35152](https://github.com/WordPress/gutenberg/pull/35152)).

### New Features

-   Add an experimental `Navigator` components ([#34904](https://github.com/WordPress/gutenberg/pull/34904)) as a replacement for the previous `Navigation` related components.
-   Update the `ColorPicker` component to the latest design ([#35220](https://github.com/WordPress/gutenberg/pull/35220))

### Bug Fix

-   Fixed rounding of value in `RangeControl` component when it loses focus while the `SHIFT` key is held. ([#35020](https://github.com/WordPress/gutenberg/pull/35020)).

### Internal

-   Deleted the `createComponent` utility function ([#34929](https://github.com/WordPress/gutenberg/pull/34929)).
-   Deleted the `useJumpStep` utility function ([#35561](https://github.com/WordPress/gutenberg/pull/35561)).

## 17.0.0 (2021-09-09)

### Breaking Change

-   Removed a min-width from the `DropdownMenu` component, allowing the menu to accommodate thin contents like vertical tools menus ([#33995](https://github.com/WordPress/gutenberg/pull/33995)).

### Bug Fix

-   Fixed RTL styles in `Flex` component ([#33729](https://github.com/WordPress/gutenberg/pull/33729)).
-   Fixed unit test errors caused by `CSS.supports` being called in a non-browser environment ([#34572](https://github.com/WordPress/gutenberg/pull/34572)).
-   Fixed `ToggleGroupControl`'s backdrop not updating when changing the `isAdaptiveWidth` property ([#34595](https://github.com/WordPress/gutenberg/pull/34595)).

### Internal

-   Renamed `PolymorphicComponent*` types to `WordPressComponent*` ([#34330](https://github.com/WordPress/gutenberg/pull/34330)).

## 16.0.0 (2021-08-23)

### Breaking Change

-   Updated the visual styles of the RangeControl component ([#33824](https://github.com/WordPress/gutenberg/pull/33824)).

### New Feature

-   Add `hideLabelFromVision` prop to `RangeControl` ([#33714](https://github.com/WordPress/gutenberg/pull/33714)).

### Bug Fix

-   Listen to `resize` events correctly in `useBreakpointIndex`. This hook is used in `useResponsiveValue` and consequently in the `Flex` and `Grid` components ([#33902](https://github.com/WordPress/gutenberg/pull/33902))

## 15.0.0 (2021-07-29)

### Breaking Change

-   Upgraded React components to work with v17.0 ([#29118](https://github.com/WordPress/gutenberg/pull/29118)). There are no new features in React v17.0 as explained in the [blog post](https://reactjs.org/blog/2020/10/20/react-v17.html).

### Deprecation

-   `isScrollable` prop in `CardBody` default value changed from `true` to `false` ([#33490](https://github.com/WordPress/gutenberg/pull/33490))

### Bug Fix

-   Added back `box-sizing: border-box` rule to `CardBody`, `CardHeader` and `CardFooter` components [#33511](https://github.com/WordPress/gutenberg/pull/33511).

## 14.2.0 (2021-07-21)

### New Feature

-   Update the border color used in `CardBody`, `CardHeader`, `CardFooter`, and `CardDivider` to a different shade of gray, in order to match the color used in other components ([#32566](https://github.com/WordPress/gutenberg/pull/32566)).

### Deprecation

-   `isPrimary`, `isSecondary`, `isTertiary` and `isLink` props in `Button` have been deprecated. Use `variant` instead ([#31713](https://github.com/WordPress/gutenberg/pull/31713)).
-   `isElevated` prop in `Card` has been deprecated. Use `elevation` instead ([#32566](https://github.com/WordPress/gutenberg/pull/32566)).

### Internal

-   `Card`, `CardBody`, `CardHeader`, `CardFooter`, `CardMedia`, and `CardDivider` components have been re-written from the ground up ([#32566](https://github.com/WordPress/gutenberg/pull/32566)).

## 14.1.0 (2021-05-20)

## 14.0.0 (2021-05-14)

### Breaking Changes

-   Drop support for Internet Explorer 11 ([#31110](https://github.com/WordPress/gutenberg/pull/31110)). Learn more at https://make.wordpress.org/core/2021/04/22/ie-11-support-phase-out-plan/.
-   Increase the minimum Node.js version to v12 matching Long Term Support releases ([#31270](https://github.com/WordPress/gutenberg/pull/31270)). Learn more at https://nodejs.org/en/about/releases/.
-   The experimental `Text` component has been completely re-written and enhanced with truncation support and separate variant, size, and weight props to allow for greater control. The previous `variant` prop has been completely removed.

### Deprecation

-   `isReversed` prop in `Flex` component has been deprecated. Use `direction` instead ([#31297](https://github.com/WordPress/gutenberg/pull/31297)).

### Internal

-   `Flex`, `FlexBlock`, and `FlexItem` components have been re-written from the ground up ([#31297](https://github.com/WordPress/gutenberg/pull/31297)).

## 13.0.0 (2021-03-17)

### Breaking Change

-   `onChange` prop of `FocalPointPicker` is called at the end of drag operations. Previously, it was called repetitively while dragging.

### New Feature

-   Supports ref forwarding in `withNotices` and `ResizableBox`.
-   Adds `onDrag` prop of `FocalPointPicker`.

### Bug Fix

-   Allows focus of the `FocalPointPicker` draggable area and adjustment with arrow keys. This was added in [#22531](https://github.com/WordPress/gutenberg/pull/22264) but was no longer working.

## 12.0.0 (2020-12-17)

### Enhancements

-   ComboboxControl: Deburr option labels before filter

### Breaking Change

-   Introduce support for other units and advanced CSS properties on `FontSizePicker`. Provided the value passed to the `FontSizePicker` is a string or one of the size options passed is a string, onChange will start to be called with a string value instead of a number. On WordPress usage, font size options are now automatically converted to strings with the default "px" unit added.

## 10.1.0 (2020-09-03)

### New Feature

-   Add `ToolbarItem` component.
-   Support `label` prop on the `Toolbar` component.

### Deprecations

-   Deprecate the `Toolbar` component when used without the `label` prop. `ToolbarGroup` should be used instead.

## 10.0.0 (2020-07-07)

### Breaking Change

-   `NumberControl` no longer automatically transforms values when rendering `value` into a `<input />` HTML element.
-   `Dashicon` component no longer renders SVGs. If you rely on this component, make sure to load the dashicon font.

## 9.6.0 (2020-05-14)

### Bug Fix

-   Fix and issue that would cause the `Popover` component to throw an error under certain
    circumstances ([#22264](https://github.com/WordPress/gutenberg/pull/22264)).

### Deprecations

-   The `Guide` component no longer supports passing pages as children. Use the `pages` prop instead.
-   The `GuidePage` component is deprecated. Use the `pages` prop in `Guide` instead.

## 9.2.0 (2020-02-10)

### Enhancements

-   The `Notice` component will speak its message. With this new feature, a developer can control either the `spokenMessage` spoken message, or the `politeness` politeness level of the message.
-   The `Snackbar` component will speak its message. With this new feature, a developer can control either the `spokenMessage` spoken message, or the `politeness` politeness level of the message.
-   A `Notice` `actions` member can now assign `isPrimary` to render a primary button action associated with a notice message.

### Bug Fixes

-   Notice will assume a default status of 'info' if none is provided. This resolves an issue where the notice would be assigned a class name `is-undefined`. This was previously the effective default by styled appearance and should not be considered a breaking change in that regard.

## 9.0.0 (2020-01-13)

### New Features

-   Added a new `Guide` component which allows developers to easily present a user guide.

### Breaking Changes

-   `is-button` classname has been removed from the Button component.
-   The `is-default` classname is not applied automatically anymore.
-   By default Button components come with a fixed height and hover styles.

### Bug Fixes

-   Fixes a regression published in version 8.5.0 that would prevent some build tools from including
    styles provided in the packages build-styles directory.

### Deprecations

-   `isDefault` prop in `Button` has been deprecated. Consider using `isSecondary` instead.
-   `IconButton` has been deprecated. Use the `Button` component instead.

## 8.2.0 (2019-08-29)

### New Features

-   The bundled `re-resizable` dependency has been updated from requiring `5.0.1` to requiring `^6.0.0` ([#17011](https://github.com/WordPress/gutenberg/pull/17011)).

## 8.1.0 (2019-08-05)

### New Features

-   Added a new `popoverProps` prop to the `Dropdown` component which allows users of the `Dropdown` component to pass props directly to the `Popover` component.
-   Added and documented `hideLabelFromVision` prop to `BaseControl` used by `SelectControl`, `TextControl`, and `TextareaControl`.
-   Added a new `popoverProps` prop to the `DropdownMenu` component which allows to pass props directly to the nested `Popover` component.
-   Added a new `toggleProps` prop to the `DropdownMenu` component which allows to pass props directly to the nested `IconButton` component.
-   Added a new `menuProps` prop to the `DropdownMenu` component which allows to pass props directly to the nested `NavigableMenu` component.

### Deprecations

-   `menuLabel` prop in `DropdownComponent` has been deprecated. Consider using `menuProps` object and its `aria-label` property instead.
-   `position` prop in `DropdownComponent` has been deprecated. Consider using `popoverProps` object and its `position` property instead.

### Bug Fixes

-   The `Button` component will no longer assign default styling (`is-default` class) when explicitly assigned as primary (the `isPrimary` prop). This should resolve potential conflicts affecting a combination of `isPrimary`, `isDefault`, and `isLarge` / `isSmall`, where the busy animation would appear with incorrect coloring.

### Deprecations

-   The `Popover` component `onClickOutside` prop has been deprecated. Use `onFocusOutside` instead.

### Internal

-   The `Dropdown` component has been refactored to focus changes using the `Popover` component's `onFocusOutside` prop.
-   The `MenuItem` component will now always use an `IconButton`. This prevents a focus loss when clicking a menu item.
-   Package no longer depends on external `react-click-outside` library.

## 8.0.0 (2019-06-12)

### New Feature

-   Add new `BlockQuotation` block to the primitives folder to support blockquote in a multiplatform way. [#15482](https://github.com/WordPress/gutenberg/pull/15482).
-   `DropdownMenu` now supports passing a [render prop](https://reactjs.org/docs/render-props.html#using-props-other-than-render) as children for more advanced customization.

### Internal

-   `MenuGroup` no longer uses `NavigableMenu` internally. It needs to be explicitly wrapped with `NavigableMenu` to bring back the same behavior.

### Documentation

-   Added missing documentation for `DropdownMenu` props `menuLabel`, `position`, `className`.

### Breaking Change

-   `ServerSideRender` is no longer part of components. It was extracted to an independent package `@wordpress/server-side-render`.

### Bug Fix

-   Although `DateTimePicker` does not allow picking the seconds, passed the current seconds as the selected value for seconds when calling `onChange`. Now it passes zero.

## 7.4.0 (2019-05-21)

### New Feature

-   Added a new `HorizontalRule` component.
-   Added a new `Snackbar` component.

### Bug Fix

-   Fixed display of reset button when using RangeControl `allowReset` prop.
-   Fixed minutes field of `DateTimePicker` missed '0' before single digit values.

## 7.3.0 (2019-04-16)

### New Features

-   Added a new `render` property to `FormFileUpload` component. Allowing users of the component to custom the UI for their needs.
-   Added a new `BaseControl.VisualLabel` component.
-   Added a new `preview` prop to the `Placeholder` component which allows to display a preview, for example a media preview when the Placeholder is used in media editing contexts.
-   Added a new `anchorRect` prop to `Popover` which enables a developer to provide a custom `DOMRect` object at which to position the popover.

### Improvements

-   Limit `Base Control Label` to the width of its content.

### Bug fixes

-   Fix `instanceId` prop passed through to `Button` component via `MenuItems` producing React console error. Fixed by removing the unnecessary use of `withInstanceId` on the `MenuItems` component [#14599](https://github.com/WordPress/gutenberg/pull/14599)

## 7.2.0 (2019-03-20)

### Improvements

-   Make `RangeControl` validation rely on the `checkValidity` provided by the browsers instead of using our own validation.

### Bug Fixes

-   Fix a problem that made `RangeControl` not work as expected with float values.

## 7.1.0 (2019-03-06)

### New Features

-   Added a new `Animate` component.

### Improvements

-   `withFilters` has been optimized to avoid binding hook handlers for each mounted instance of the component, instead using a single centralized hook delegator.
-   `withFilters` has been optimized to reuse a single shared component definition for all filtered instances of the component.
-   Make `RangeControl` validate min and max properties.

### Bug Fixes

-   Resolves a conflict where two instance of Slot would produce an inconsistent or duplicated rendering output.
-   Allow years between 0 and 1970 in DateTime component.

### New Feature

-   `Dropdown` now has a `focusOnMount` prop which is passed directly to the contained `Popover`.
-   `DatePicker` has new prop `isInvalidDate` exposing react-dates' `isOutsideRange`.
-   `DatePicker` allows `null` as accepted value for `currentDate` prop to signify no date selection.

## 7.0.5 (2019-01-03)

## 7.0.4 (2018-12-12)

## 7.0.3 (2018-11-30)

## 7.0.2 (2018-11-22)

## 7.0.1 (2018-11-21)

## 7.0.0 (2018-11-20)

### Breaking Change

-   `Dropdown.refresh()` has been removed. The contained `Popover` is now automatically refreshed.

## 6.0.2 (2018-11-15)

## 6.0.1 (2018-11-12)

### Bug Fixes

-   Avoid constantly recomputing the popover position.

### Polish

-   Remove `<DateTimePicker />` obsolete `locale` prop (and pass-through to child components) and obsolete `is12Hour` prop pass through to `<DateTime />` [#11649](https://github.com/WordPress/gutenberg/pull/11649)

## 6.0.0 (2018-11-12)

### Breaking Change

-   The `PanelColor` component has been removed.

## 5.1.1 (2018-11-09)

## 5.1.0 (2018-11-09)

### New Feature

-   Adjust a11y roles for MenuItem component, so that aria-checked is used properly, related change in Editor/Components/BlockNavigationList ([#11431](https://github.com/WordPress/gutenberg/issues/11431)).
-   `Popover` components are now automatically refreshed every 0.5s in order to recalculate their size or position.

### Deprecation

-   `Dropdown.refresh()` has been deprecated as the contained `Popover` is now automatically refreshed.

## 5.0.2 (2018-11-03)

### Polish

-   Forward `ref` in the `PanelBody` component.
-   Tooltip are no longer removed when Button becomes disabled, it's left to the component rendering the Tooltip.
-   Forward `ref` support in `TabbableContainer` and `NavigableMenu` components.

## 5.0.1 (2018-10-30)

## 5.0.0 (2018-10-29)

### Breaking Change

-   `AccessibleSVG` component has been removed. Please use `SVG` instead.

### New Feature

-   The `Notice` component accepts an array of action objects via the `actions` prop. Each member object should contain a `label` and either a `url` link string or `onClick` callback function.

## 4.2.1 (2018-10-22)

### Bug Fix

-   Fix importing `react-dates` stylesheet in production.

## 4.2.0 (2018-10-19)

### New Feature

-   Added a new `ColorPicker` component ([#10564](https://github.com/WordPress/gutenberg/pull/10564)).
-   `MenuItem` now accepts an `info` prop for including an extended description.

### Bug Fix

-   `IconButton` correctly respects a passed `aria-label` prop.

### Deprecation

-   `PanelColor` has been deprecated in favor of `wp.editor.PanelColorSettings`.

## 4.1.2 (2018-10-18)

## 4.1.0 (2018-10-10)

### New Feature

-   Added a new `ResizableBox` component.

## 4.0.0 (2018-09-30)

### Breaking Change

-   `Draggable` as a DOM node drag handler has been removed. Please, use `Draggable` as a wrap component for your DOM node drag handler.

### Deprecation

-   Renamed `AccessibleSVG` component to `SVG`.

## 3.0.0 (2018-09-05)

### Breaking Change

-   `withAPIData` has been removed. Please use the Core Data module or `@wordpress/api-fetch` directly instead.
-   `Draggable` as a DOM node drag handler has been deprecated. Please, use `Draggable` as a wrap component for your DOM node drag handler.
-   Change how required built-ins are polyfilled with Babel 7 ([#9171](https://github.com/WordPress/gutenberg/pull/9171)). If you're using an environment that has limited or no support for ES2015+ such as lower versions of IE then using [core-js](https://github.com/zloirock/core-js) or [@babel/polyfill](https://babeljs.io/docs/en/next/babel-polyfill) will add support for these methods.
-   `withContext` has been removed. Please use `wp.element.createContext` instead. See: https://reactjs.org/docs/context.html.

### New Feature

-   Added a new `AccessibleSVG` component.<|MERGE_RESOLUTION|>--- conflicted
+++ resolved
@@ -13,11 +13,8 @@
 
 -   Add `box-sizing` reset style mixin to utils ([#42754](https://github.com/WordPress/gutenberg/pull/42754)).
 -   `ResizableBox`: Make tooltip background match `Tooltip` component's ([#42800](https://github.com/WordPress/gutenberg/pull/42800)).
-<<<<<<< HEAD
 -   Update control labels to the new uppercase styles ([#42789](https://github.com/WordPress/gutenberg/pull/42789)).
-=======
 -   `UnitControl`: Update unit dropdown design for the large size variant ([#42000](https://github.com/WordPress/gutenberg/pull/42000)).
->>>>>>> d0bbcf6b
 
 ### Internal
 
