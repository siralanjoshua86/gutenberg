/**
 * External dependencies
 */
import { Image, Text, View } from 'react-native';

/**
 * WordPress dependencies
 */
import { __ } from '@wordpress/i18n';
import { Icon } from '@wordpress/components';
import { image as icon } from '@wordpress/icons';
import { usePreferredColorSchemeStyle } from '@wordpress/compose';
import { useEffect, useState } from '@wordpress/element';

/**
 * Internal dependencies
 */
import { getImageWithFocalPointStyles } from './utils';
import styles from './style.scss';
import SvgIconRetry from './icon-retry';
import ImageEditingButton from './image-editing-button';
import FeaturedBanner from './featured-banner';

const ICON_TYPE = {
	PLACEHOLDER: 'placeholder',
	RETRY: 'retry',
	UPLOAD: 'upload',
};

export const IMAGE_DEFAULT_FOCAL_POINT = { x: 0.5, y: 0.5 };

const ImageComponent = ( {
	align,
	alt,
	editButton = true,
	focalPoint,
	height: imageHeight,
	highlightSelected = true,
	isSelected,
	isUploadFailed,
	isUploadInProgress,
	mediaPickerOptions,
	onImageDataLoad,
	onSelectMediaUploadOption,
	openMediaOptions,
	resizeMode,
	retryMessage,
	retryIcon,
	url,
	shapeStyle,
	style,
	width: imageWidth,
} ) => {
	const [ imageData, setImageData ] = useState( null );
	const [ containerSize, setContainerSize ] = useState( null );

	useEffect( () => {
		if ( url ) {
			Image.getSize( url, ( imgWidth, imgHeight ) => {
				const metaData = {
					aspectRatio: imgWidth / imgHeight,
					width: imgWidth,
					height: imgHeight,
				};
				setImageData( metaData );
				if ( onImageDataLoad ) {
					onImageDataLoad( metaData );
				}
			} );
		}
	}, [ url ] );

	const onContainerLayout = ( event ) => {
		const { height, width } = event.nativeEvent.layout;

		if (
			width !== 0 &&
			height !== 0 &&
			( containerSize?.width !== width ||
				containerSize?.height !== height )
		) {
			setContainerSize( { width, height } );
		}
	};

	const getIcon = ( iconType ) => {
		let iconStyle;
		switch ( iconType ) {
			case ICON_TYPE.RETRY:
				return (
					<Icon
						icon={ retryIcon || SvgIconRetry }
						{ ...styles.iconRetry }
					/>
				);
			case ICON_TYPE.PLACEHOLDER:
				iconStyle = iconPlaceholderStyles;
				break;
			case ICON_TYPE.UPLOAD:
				iconStyle = iconUploadStyles;
				break;
		}
		return <Icon icon={ icon } { ...iconStyle } />;
	};

	const iconPlaceholderStyles = usePreferredColorSchemeStyle(
		styles.iconPlaceholder,
		styles.iconPlaceholderDark
	);

	const iconUploadStyles = usePreferredColorSchemeStyle(
		styles.iconUpload,
		styles.iconUploadDark
	);

	const placeholderStyles = [
		usePreferredColorSchemeStyle(
			styles.imageContainerUpload,
			styles.imageContainerUploadDark
		),
		focalPoint && styles.imageContainerUploadWithFocalpoint,
		imageHeight && { height: imageHeight },
	];

	const customWidth =
		imageData?.width < containerSize?.width
			? imageData?.width
			: styles.wide.width;

	const imageContainerStyles = [
		styles.imageContent,
		{
			width:
				imageWidth === styles.wide.width ||
				( imageData &&
					imageWidth > 0 &&
					imageWidth < containerSize?.width )
					? imageWidth
					: customWidth,
		},
		resizeMode && { width: styles.wide.width },
		focalPoint && styles.focalPointContainer,
	];

	const imageStyles = [
		{
			opacity: isUploadInProgress ? 0.3 : 1,
			height: containerSize?.height,
		},
		focalPoint && styles.focalPoint,
		focalPoint &&
			getImageWithFocalPointStyles(
				focalPoint,
				containerSize,
				imageData
			),
		! focalPoint &&
			imageData &&
			containerSize && {
				height:
					imageData?.width > containerSize?.width
						? containerSize?.width / imageData?.aspectRatio
						: undefined,
			},
		imageHeight && { height: imageHeight },
		shapeStyle,
	];

	return (
		<View
			style={ [
				styles.container,
				// only set alignItems if an image exists because alignItems causes the placeholder
				// to disappear when an aligned image can't be downloaded
				// https://github.com/wordpress-mobile/gutenberg-mobile/issues/1592
				imageData && align && { alignItems: align },
				style,
			] }
			onLayout={ onContainerLayout }
		>
			<View
				accessible
				disabled={ ! isSelected }
				accessibilityLabel={ alt }
				accessibilityHint={ __( 'Double tap and hold to edit' ) }
				accessibilityRole={ 'imagebutton' }
				key={ url }
				style={ imageContainerStyles }
			>
				{ isSelected &&
					highlightSelected &&
					! ( isUploadInProgress || isUploadFailed ) && (
						<View
							style={ [
								styles.imageBorder,
								{ height: containerSize?.height },
							] }
						/>
					) }

				{ ! imageData ? (
					<View style={ placeholderStyles }>
						<View style={ styles.imageUploadingIconContainer }>
							{ getIcon( ICON_TYPE.UPLOAD ) }
						</View>
					</View>
				) : (
					<View style={ focalPoint && styles.focalPointContent }>
						<Image
							{ ...( ! resizeMode && {
								aspectRatio: imageData?.aspectRatio,
							} ) }
							style={ imageStyles }
							source={ { uri: url } }
							{ ...( ! focalPoint && {
								resizeMethod: 'scale',
							} ) }
							resizeMode={ resizeMode }
						/>
					</View>
				) }

				{ isUploadFailed && retryMessage && (
					<View
						style={ [
							styles.imageContainer,
							styles.retryContainer,
						] }
					>
						<View
							style={ [
								styles.retryIcon,
								retryIcon && styles.customRetryIcon,
							] }
						>
							{ getIcon( ICON_TYPE.RETRY ) }
						</View>
						<Text style={ styles.uploadFailedText }>
							{ retryMessage }
						</Text>
					</View>
				) }
<<<<<<< HEAD

				<FeaturedBanner />

				{ editButton && isSelected && ! isUploadInProgress && (
					<ImageEditingButton
						onSelectMediaUploadOption={ onSelectMediaUploadOption }
						openMediaOptions={ openMediaOptions }
						url={ ! isUploadFailed && imageData && url }
						pickerOptions={ mediaPickerOptions }
					/>
				) }
=======
>>>>>>> 581121cb
			</View>

			{ editButton && isSelected && ! isUploadInProgress && (
				<ImageEditingButton
					onSelectMediaUploadOption={ onSelectMediaUploadOption }
					openMediaOptions={ openMediaOptions }
					url={ ! isUploadFailed && imageData && url }
					pickerOptions={ mediaPickerOptions }
				/>
			) }
		</View>
	);
};

export default ImageComponent;<|MERGE_RESOLUTION|>--- conflicted
+++ resolved
@@ -239,22 +239,10 @@
 							{ retryMessage }
 						</Text>
 					</View>
-				) }
-<<<<<<< HEAD
-
-				<FeaturedBanner />
-
-				{ editButton && isSelected && ! isUploadInProgress && (
-					<ImageEditingButton
-						onSelectMediaUploadOption={ onSelectMediaUploadOption }
-						openMediaOptions={ openMediaOptions }
-						url={ ! isUploadFailed && imageData && url }
-						pickerOptions={ mediaPickerOptions }
-					/>
-				) }
-=======
->>>>>>> 581121cb
+				) }  
 			</View>
+
+			<FeaturedBanner />
 
 			{ editButton && isSelected && ! isUploadInProgress && (
 				<ImageEditingButton
