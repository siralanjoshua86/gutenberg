--- conflicted
+++ resolved
@@ -1,12 +1,10 @@
 /**
-<<<<<<< HEAD
+
  * External dependencies
  */
 import { get } from 'lodash';
 
 /**
-=======
->>>>>>> 1d05c53e
  * WordPress dependencies
  */
 import { __ } from '@wordpress/i18n';
@@ -127,7 +125,6 @@
 						>
 							{ __( 'Upload' ) }
 						</FormFileUpload>
-<<<<<<< HEAD
 						{ ! get( window, 'customGutenberg.editor.noMediaLibrary' ) &&
 							<MediaUpload
 								onSelect={ onSelectAudio }
@@ -135,23 +132,11 @@
 								value={ id }
 								render={ ( { open } ) => (
 									<Button isLarge onClick={ open }>
-										{ __( 'Add from Media Library' ) }
+										{ __( 'Media Library' ) }
 									</Button>
 								) }
 							/>
 						}
-=======
-						<MediaUpload
-							onSelect={ onSelectAudio }
-							type="audio"
-							value={ id }
-							render={ ( { open } ) => (
-								<Button isLarge onClick={ open }>
-									{ __( 'Media Library' ) }
-								</Button>
-							) }
-						/>
->>>>>>> 1d05c53e
 					</Placeholder>
 				);
 			}
